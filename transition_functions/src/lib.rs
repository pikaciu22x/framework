--- conflicted
+++ resolved
@@ -1,16 +1,8 @@
-<<<<<<< HEAD
-pub mod attestations;
-pub mod blocks;
-pub mod epochs;
-pub mod process_slot;
-pub mod rewards_and_penalties;
-=======
 #![allow(dead_code)]
 #![allow(clippy::module_inception)]
 
 pub mod attestations;
 pub mod blocks;
 pub mod epochs;
-pub mod rewards_and_penalties;
-//pub mod process_slot;
->>>>>>> fdaa75dc
+pub mod process_slot;
+pub mod rewards_and_penalties;