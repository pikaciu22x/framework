use helper_functions::beacon_state_accessors::*;
use helper_functions::beacon_state_mutators::*;
use helper_functions::crypto::{bls_verify, hash, hash_tree_root, signed_root};
use helper_functions::math::*;
use helper_functions::misc::{compute_domain, compute_epoch_at_slot};
use helper_functions::predicates::{
    is_active_validator, is_slashable_attestation_data, is_slashable_validator,
    is_valid_merkle_branch, validate_indexed_attestation,
};
use std::collections::BTreeSet;
use std::convert::TryInto;
use typenum::Unsigned as _;
use types::consts::*;
use types::types::*;
use types::{
    beacon_state::*,
    config::{Config, MainnetConfig},
    types::VoluntaryExit,
};

pub fn process_block<T: Config>(state: &mut BeaconState<T>, block: &BeaconBlock<T>) {
    process_block_header(state, &block);
    process_randao(state, &block.body);
    process_eth1_data(state, &block.body);
    process_operations(state, &block.body);
}

fn process_voluntary_exit<T: Config>(state: &mut BeaconState<T>, exit: &VoluntaryExit) {
    let validator = &state.validators[exit.validator_index as usize];
    // Verify the validator is active
    assert!(is_active_validator(&validator, get_current_epoch(state)));
    // Verify the validator has not yet exited
    assert!(validator.exit_epoch == FAR_FUTURE_EPOCH);
    // Exits must specify an epoch when they become valid; they are not valid before then
    assert!(get_current_epoch(state) >= exit.epoch);
    // Verify the validator has been active long enough
    assert!(
        get_current_epoch(state) >= validator.activation_epoch + T::persistent_committee_period()
    );
    // Verify signature
    let domain = get_domain(state, T::domain_voluntary_exit() as u32, Some(exit.epoch));
    assert!(bls_verify(
        &(bls::PublicKeyBytes::from_bytes(&validator.pubkey.as_bytes()).unwrap()),
        signed_root(exit).as_bytes(),
        &(exit.signature.clone()).try_into().unwrap(),
        domain
    )
    .unwrap());
    // Initiate exit
    initiate_validator_exit(state, exit.validator_index).unwrap();
}

fn process_deposit<T: Config>(state: &mut BeaconState<T>, deposit: &Deposit) {
    //# Verify the Merkle branch  is_valid_merkle_branch

    assert!(is_valid_merkle_branch(
        &hash_tree_root(&deposit.data),
        &deposit.proof,
        DEPOSIT_CONTRACT_TREE_DEPTH + 1,
        state.eth1_deposit_index,
        &state.eth1_data.deposit_root
    )
    .unwrap());

    //# Deposits must be processed in order
    state.eth1_deposit_index += 1;

    let pubkey = &deposit.data.pubkey;
    let amount = &deposit.data.amount;

    for (index, v) in state.validators.iter().enumerate() {
        // bls::PublicKeyBytes::from_bytes(&v.pubkey.as_bytes()).unwrap()
        if bls::PublicKeyBytes::from_bytes(&v.pubkey.as_bytes()).unwrap() == *pubkey {
            //# Increase balance by deposit amount
            increase_balance(state, index as u64, *amount).unwrap();
            return;
        }
    }
    //# Verify the deposit signature (proof of possession) for new validators.
    //# Note: The deposit contract does not check signatures.
    //# Note: Deposits are valid across forks, thus the deposit domain is retrieved directly from `compute_domain`.
    let domain = compute_domain(T::domain_deposit() as u32, None);

    if !bls_verify(
        pubkey,
        signed_root(&deposit.data).as_bytes(),
        &(deposit.data.signature.clone()).try_into().unwrap(),
        domain,
    )
    .unwrap()
    {
        return;
    }
    //# Add validator and balance entries
    // bls::PublicKey::from_bytes(&pubkey.as_bytes()).unwrap()
    state
        .validators
        .push(Validator {
            pubkey: bls::PublicKey::from_bytes(&pubkey.as_bytes()).unwrap(),
            withdrawal_credentials: deposit.data.withdrawal_credentials,
<<<<<<< HEAD
            activation_eligibility_epoch: T::far_future_epoch(),
            activation_epoch: T::far_future_epoch(),
            exit_epoch: T::far_future_epoch(),
            withdrawable_epoch: T::far_future_epoch(),
=======
            activation_eligibility_epoch: FAR_FUTURE_EPOCH,
            activation_epoch: FAR_FUTURE_EPOCH,
            exit_epoch: FAR_FUTURE_EPOCH,
            withdrawable_epoch: FAR_FUTURE_EPOCH,
>>>>>>> 12c0412d
            effective_balance: std::cmp::min(
                amount - (amount % T::effective_balance_increment()),
                T::max_effective_balance(),
            ),
            slashed: false,
        })
        .unwrap();
    &state.balances.push(*amount);
}

fn process_block_header<T: Config>(state: &mut BeaconState<T>, block: &BeaconBlock<T>) {
    //# Verify that the slots match
    assert!(block.slot == state.slot);
    //# Verify that the parent matches
    assert!(block.parent_root == signed_root(&state.latest_block_header));
    //# Save current block as the new latest block
    state.latest_block_header = BeaconBlockHeader {
        slot: block.slot,
        parent_root: block.parent_root,
        //# `state_root` is zeroed and overwritten in the next `process_slot` call
        body_root: hash_tree_root(&block.body),
        ..BeaconBlockHeader::default()
    };
    //# Verify proposer is not slashed
    let proposer = &state.validators[get_beacon_proposer_index(&state).unwrap() as usize];
    assert!(!proposer.slashed);
    //# Verify proposer signature
    assert!(bls_verify(
        &bls::PublicKeyBytes::from_bytes(&proposer.pubkey.as_bytes()).unwrap(),
        signed_root(block).as_bytes(),
        &block.signature.clone().try_into().unwrap(),
        get_domain(&state, T::domain_beacon_proposer() as u32, None)
    )
    .unwrap());
}

fn process_randao<T: Config>(state: &mut BeaconState<T>, body: &BeaconBlockBody<T>) {
    let epoch = get_current_epoch(&state);
    //# Verify RANDAO reveal
    let proposer = &state.validators[get_beacon_proposer_index(&state).unwrap() as usize];
    assert!(bls_verify(
        &(proposer.pubkey.clone()).try_into().unwrap(),
        hash_tree_root(&epoch).as_bytes(),
        &(body.randao_reveal.clone()).try_into().unwrap(),
        get_domain(&state, T::domain_randao() as u32, None)
    )
    .unwrap());
    //# Mix in RANDAO reveal
    let mix = xor(
        get_randao_mix(&state, epoch).unwrap().as_fixed_bytes(),
        &hash(&body.randao_reveal.as_bytes())
            .as_slice()
            .try_into()
            .unwrap(),
    );
    let mut array = [0; 32];
    let mix = &mix[..array.len()]; // panics if not enough data
    array.copy_from_slice(mix);
    state.randao_mixes[(epoch % T::EpochsPerHistoricalVector::U64) as usize] =
        array.try_into().unwrap();
}

fn process_proposer_slashing<T: Config>(
    state: &mut BeaconState<T>,
    proposer_slashing: &ProposerSlashing,
) {
    let proposer = &state.validators[proposer_slashing.proposer_index as usize];
    // Verify slots match
    assert_eq!(
        proposer_slashing.header_1.slot,
        proposer_slashing.header_2.slot
    );
    // But the headers are different
    assert_ne!(proposer_slashing.header_1, proposer_slashing.header_2);
    // Check proposer is slashable
    assert!(is_slashable_validator(&proposer, get_current_epoch(state)));
    // Signatures are valid
    let headers: [BeaconBlockHeader; 2] = [
        proposer_slashing.header_1.clone(),
        proposer_slashing.header_2.clone(),
    ];
    for header in &headers {
        let domain = get_domain(
            state,
            T::domain_beacon_proposer() as u32,
            Some(compute_epoch_at_slot::<T>(header.slot)),
        );
        //# Sekanti eilutė tai ******* amazing. signed_root helperiuose užkomentuota
        assert!(bls_verify(
            &(proposer.pubkey.clone()).try_into().unwrap(),
            signed_root(header).as_bytes(),
            &(header.signature.clone()).try_into().unwrap(),
            domain
        )
        .unwrap());
    }

    slash_validator(state, proposer_slashing.proposer_index, None).unwrap();
}

fn process_attester_slashing<T: Config>(
    state: &mut BeaconState<T>,
    attester_slashing: &AttesterSlashing<T>,
) {
    let attestation_1 = &attester_slashing.attestation_1;
    let attestation_2 = &attester_slashing.attestation_2;
    assert!(is_slashable_attestation_data(
        &attestation_1.data,
        &attestation_2.data
    ));
    assert!(validate_indexed_attestation(state, &attestation_1).is_ok());
    assert!(validate_indexed_attestation(state, &attestation_2).is_ok());

    let mut slashed_any = false;

    // Turns attesting_indices into a binary tree set. It's a set and it's ordered :)
    let attesting_indices_1 = attestation_1
        .attesting_indices
        .iter()
        .cloned()
        .collect::<BTreeSet<_>>();
    let attesting_indices_2 = attestation_2
        .attesting_indices
        .iter()
        .cloned()
        .collect::<BTreeSet<_>>();

    // let mut slashable_indices = Vec::new();

    for index in &attesting_indices_1 & &attesting_indices_2 {
        let validator = &state.validators[index as usize];

        if is_slashable_validator(&validator, get_current_epoch(state)) {
            slash_validator(state, index, None).unwrap();
            slashed_any = true;
        }
    }
    assert!(slashed_any);
}

fn process_attestation<T: Config>(state: &mut BeaconState<T>, attestation: &Attestation<T>) {
    let data = &attestation.data;
    let attestation_slot = data.slot;
    assert!(data.index < get_committee_count_at_slot(state, attestation_slot).unwrap()); //# Nėra index ir slot. ¯\_(ツ)_/¯
    assert!(
        data.target.epoch == get_previous_epoch(state)
            || data.target.epoch == get_current_epoch(state)
    );
    assert!(
        attestation_slot + T::min_attestation_inclusion_delay() <= state.slot
            && state.slot <= attestation_slot + T::SlotsPerEpoch::U64
    );

<<<<<<< HEAD
    let committee = get_beacon_committee(state, attestation_slot, index).unwrap();
    assert_eq!(
        attestation.aggregation_bits.len(),
        attestation.custody_bits.len()
    );
    assert_eq!(attestation.custody_bits.len(), committee.len());
=======
    let committee = get_beacon_committee(state, attestation_slot, data.index).unwrap();
    assert_eq!(attestation.aggregation_bits.len(), committee.len());
>>>>>>> 12c0412d

    let pending_attestation = PendingAttestation {
        data: attestation.data.clone(),
        aggregation_bits: attestation.aggregation_bits.clone(),
        inclusion_delay: (state.slot - attestation_slot) as u64,
        proposer_index: get_beacon_proposer_index(state).unwrap(),
    };

    if data.target.epoch == get_current_epoch(state) {
        assert_eq!(data.source, state.current_justified_checkpoint);
        state
            .current_epoch_attestations
            .push(pending_attestation)
            .unwrap();
    } else {
        assert_eq!(data.source, state.previous_justified_checkpoint);
        state
            .previous_epoch_attestations
            .push(pending_attestation)
            .unwrap();
    }

    //# Check signature
    assert!(validate_indexed_attestation(
        &state,
        &get_indexed_attestation(&state, &attestation).unwrap()
    )
    .is_ok());
}

fn process_eth1_data<T: Config>(state: &mut BeaconState<T>, body: &BeaconBlockBody<T>) {
    state.eth1_data_votes.push(body.eth1_data.clone()).unwrap();
    let num_votes = state
        .eth1_data_votes
        .iter()
        .filter(|vote| *vote == &body.eth1_data)
        .count();

    if num_votes * 2 > T::SlotsPerEth1VotingPeriod::USIZE {
        state.eth1_data = body.eth1_data.clone();
    }
}

fn process_operations<T: Config>(state: &mut BeaconState<T>, body: &BeaconBlockBody<T>) {
    //# Verify that outstanding deposits are processed up to the maximum number of deposits
    assert_eq!(
        body.deposits.len(),
        std::cmp::min(
            T::MaxDeposits::USIZE,
            (state.eth1_data.deposit_count - state.eth1_deposit_index) as usize
        )
    );

    for proposer_slashing in body.proposer_slashings.iter() {
        process_proposer_slashing(state, proposer_slashing);
    }
    for attester_slashing in body.attester_slashings.iter() {
        process_attester_slashing(state, attester_slashing);
    }
    for attestation in body.attestations.iter() {
        process_attestation(state, attestation);
    }
    for deposit in body.deposits.iter() {
        process_deposit(state, deposit);
    }
    for voluntary_exit in body.voluntary_exits.iter() {
        process_voluntary_exit(state, voluntary_exit);
    }
}

#[cfg(test)]
mod scessing_tests {
    use types::{beacon_state::*, config::MainnetConfig};
    // use crate::{config::*};
    use super::*;

    #[test]
    fn process_good_block() {
        assert_eq!(2, 2);
    }
}<|MERGE_RESOLUTION|>--- conflicted
+++ resolved
@@ -98,17 +98,10 @@
         .push(Validator {
             pubkey: bls::PublicKey::from_bytes(&pubkey.as_bytes()).unwrap(),
             withdrawal_credentials: deposit.data.withdrawal_credentials,
-<<<<<<< HEAD
-            activation_eligibility_epoch: T::far_future_epoch(),
-            activation_epoch: T::far_future_epoch(),
-            exit_epoch: T::far_future_epoch(),
-            withdrawable_epoch: T::far_future_epoch(),
-=======
             activation_eligibility_epoch: FAR_FUTURE_EPOCH,
             activation_epoch: FAR_FUTURE_EPOCH,
             exit_epoch: FAR_FUTURE_EPOCH,
             withdrawable_epoch: FAR_FUTURE_EPOCH,
->>>>>>> 12c0412d
             effective_balance: std::cmp::min(
                 amount - (amount % T::effective_balance_increment()),
                 T::max_effective_balance(),
@@ -262,17 +255,8 @@
             && state.slot <= attestation_slot + T::SlotsPerEpoch::U64
     );
 
-<<<<<<< HEAD
-    let committee = get_beacon_committee(state, attestation_slot, index).unwrap();
-    assert_eq!(
-        attestation.aggregation_bits.len(),
-        attestation.custody_bits.len()
-    );
-    assert_eq!(attestation.custody_bits.len(), committee.len());
-=======
     let committee = get_beacon_committee(state, attestation_slot, data.index).unwrap();
     assert_eq!(attestation.aggregation_bits.len(), committee.len());
->>>>>>> 12c0412d
 
     let pending_attestation = PendingAttestation {
         data: attestation.data.clone(),
