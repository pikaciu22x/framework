<<<<<<< HEAD
use core::consts::ExpConst;

use helper_functions::{
    beacon_state_accessors::{
        get_beacon_committee, get_beacon_proposer_index, get_committee_count_at_slot,
        get_current_epoch, get_domain, get_indexed_attestation, get_previous_epoch, get_randao_mix,
    },
    beacon_state_mutators::{increase_balance, initiate_validator_exit, slash_validator},
    crypto::{bls_verify, hash, hash_tree_root, signed_root},
    math::xor,
    misc::{compute_domain, compute_epoch_at_slot},
    predicates::{
        is_active_validator, is_slashable_attestation_data, is_slashable_validator,
        is_valid_merkle_branch, validate_indexed_attestation,
    },
};
use std::collections::BTreeSet;
use std::convert::TryInto;
=======
use helper_functions::beacon_state_accessors::*;
use helper_functions::beacon_state_mutators::*;
use helper_functions::crypto::{bls_verify, hash, hash_tree_root, signed_root};
use helper_functions::math::*;
use helper_functions::misc::{compute_domain, compute_epoch_at_slot};
use helper_functions::predicates::{
    is_active_validator, is_slashable_attestation_data, is_slashable_validator,
    is_valid_merkle_branch, validate_indexed_attestation,
};
use std::collections::BTreeSet;
use std::convert::TryInto;
use typenum::Unsigned as _;
use types::consts::*;
use types::types::*;
>>>>>>> 76429dca
use types::{
    beacon_state::{BeaconState, Error},
    config::Config,
    consts::{
        DEPOSIT_CONTRACT_TREE_DEPTH, EPOCHS_PER_HISTORICAL_VECTOR, MAX_DEPOSITS,
        SLOTS_PER_ETH1_VOTING_PERIOD,
    },
    types::{
        Attestation, AttestationData, AttesterSlashing, BeaconBlock, BeaconBlockBody,
        BeaconBlockHeader, Deposit, PendingAttestation, ProposerSlashing, Validator, VoluntaryExit,
    },
};

pub fn process_block<T: Config>(state: &mut BeaconState<T>, block: &BeaconBlock<T>) {
    process_block_header(state, &block);
    process_randao(state, &block.body);
    process_eth1_data(state, &block.body);
    process_operations(state, &block.body);
}

fn process_voluntary_exit<T: Config>(state: &mut BeaconState<T>, exit: &VoluntaryExit) {
    let validator = &state.validators[exit.validator_index as usize];
    // Verify the validator is active
    assert!(is_active_validator(&validator, get_current_epoch(state)));
    // Verify the validator has not yet exited
    assert!(validator.exit_epoch == FAR_FUTURE_EPOCH);
    // Exits must specify an epoch when they become valid; they are not valid before then
    assert!(get_current_epoch(state) >= exit.epoch);
    // Verify the validator has been active long enough
    assert!(
        get_current_epoch(state) >= validator.activation_epoch + T::persistent_committee_period()
    );
    // Verify signature
    let domain = get_domain(state, T::domain_voluntary_exit() as u32, Some(exit.epoch));
    assert!(bls_verify(
        &(bls::PublicKeyBytes::from_bytes(&validator.pubkey.as_bytes()).unwrap()),
        signed_root(exit).as_bytes(),
        &(exit.signature.clone()).try_into().unwrap(),
        domain
    )
    .unwrap());
    // Initiate exit
    initiate_validator_exit(state, exit.validator_index).unwrap();
}

fn process_deposit<T: Config>(state: &mut BeaconState<T>, deposit: &Deposit) {
    //# Verify the Merkle branch  is_valid_merkle_branch

    assert!(is_valid_merkle_branch(
        &hash_tree_root(&deposit.data),
        &deposit.proof,
        DEPOSIT_CONTRACT_TREE_DEPTH + 1,
        state.eth1_deposit_index,
        &state.eth1_data.deposit_root
    )
    .unwrap());

    //# Deposits must be processed in order
    state.eth1_deposit_index += 1;

    let pubkey = (&deposit.data.pubkey).try_into().unwrap();
    // let pubkey = bls::PublicKey::from_bytes(&deposit.data.pubkey.clone().as_bytes()).unwrap();
    let amount = deposit.data.amount;

    for (index, validator) in state.validators.iter_mut().enumerate() {
        // if bls::PublicKeyBytes::from_bytes(&v.pubkey.as_bytes()).unwrap() == *pubkey {
        if validator.pubkey == pubkey {
            //# Increase balance by deposit amount
            increase_balance(state, index as u64, amount).unwrap();
            return;
        }
    }
    //# Verify the deposit signature (proof of possession) for new validators.
    //# Note: The deposit contract does not check signatures.
    //# Note: Deposits are valid across forks, thus the deposit domain is retrieved directly from `compute_domain`.
    let domain = compute_domain(T::domain_deposit() as u32, None);

    if !bls_verify(
        &pubkey.clone().try_into().unwrap(),
        signed_root(&deposit.data).as_bytes(),
        &deposit.data.signature,
        domain,
    )
    .unwrap()
    {
        return;
    }

    //# Add validator and balance entries
    // bls::PublicKey::from_bytes(&pubkey.as_bytes()).unwrap()
    state
        .validators
        .push(Validator {
<<<<<<< HEAD
            pubkey: pubkey,
            withdrawal_credentials: deposit.data.withdrawal_credentials,
            activation_eligibility_epoch: T::far_future_epoch(),
            activation_epoch: T::far_future_epoch(),
            exit_epoch: T::far_future_epoch(),
            withdrawable_epoch: T::far_future_epoch(),
=======
            pubkey: bls::PublicKey::from_bytes(&pubkey.as_bytes()).unwrap(),
            withdrawal_credentials: deposit.data.withdrawal_credentials,
            activation_eligibility_epoch: FAR_FUTURE_EPOCH,
            activation_epoch: FAR_FUTURE_EPOCH,
            exit_epoch: FAR_FUTURE_EPOCH,
            withdrawable_epoch: FAR_FUTURE_EPOCH,
>>>>>>> 76429dca
            effective_balance: std::cmp::min(
                amount - (amount % T::effective_balance_increment()),
                T::max_effective_balance(),
            ),
            slashed: false,
        })
        .unwrap();
<<<<<<< HEAD
    state.balances.push(amount).unwrap();
=======
    &state.balances.push(*amount);
>>>>>>> 76429dca
}

fn process_block_header<T: Config>(state: &mut BeaconState<T>, block: &BeaconBlock<T>) {
    //# Verify that the slots match
    assert!(block.slot == state.slot);
    //# Verify that the parent matches
    assert!(block.parent_root == signed_root(&state.latest_block_header));
    //# Save current block as the new latest block
    state.latest_block_header = BeaconBlockHeader {
        slot: block.slot,
        parent_root: block.parent_root,
        //# `state_root` is zeroed and overwritten in the next `process_slot` call
        body_root: hash_tree_root(&block.body),
<<<<<<< HEAD
        //# `signature` is zeroed
        signature: block.signature.clone(), //# Placeholder
        state_root: block.state_root, //# Placeholder so the compiler doesn't scream at me as much
=======
        ..BeaconBlockHeader::default()
>>>>>>> 76429dca
    };
    //# Verify proposer is not slashed
    let proposer = &state.validators[get_beacon_proposer_index(&state).unwrap() as usize];
    assert!(!proposer.slashed);
    //# Verify proposer signature
    assert!(bls_verify(
        &bls::PublicKeyBytes::from_bytes(&proposer.pubkey.as_bytes()).unwrap(),
        signed_root(block).as_bytes(),
        &block.signature.clone().try_into().unwrap(),
        get_domain(&state, T::domain_beacon_proposer() as u32, None)
    )
    .unwrap());
}

fn process_randao<T: Config>(state: &mut BeaconState<T>, body: &BeaconBlockBody<T>) {
    let epoch = get_current_epoch(&state);
    //# Verify RANDAO reveal
    let proposer = &state.validators[get_beacon_proposer_index(&state).unwrap() as usize];
    assert!(bls_verify(
        &(proposer.pubkey.clone()).try_into().unwrap(),
        hash_tree_root(&epoch).as_bytes(),
        &(body.randao_reveal.clone()).try_into().unwrap(),
        get_domain(&state, T::domain_randao() as u32, None)
    )
    .unwrap());
    //# Mix in RANDAO reveal
    let mix = xor(
        get_randao_mix(&state, epoch).unwrap().as_fixed_bytes(),
        &hash(&body.randao_reveal.as_bytes())
            .as_slice()
            .try_into()
            .unwrap(),
    );
    let mut array = [0; 32];
    let mix = &mix[..array.len()]; // panics if not enough data
    array.copy_from_slice(mix);
    state.randao_mixes[(epoch % T::EpochsPerHistoricalVector::U64) as usize] =
        array.try_into().unwrap();
}

fn process_proposer_slashing<T: Config>(
    state: &mut BeaconState<T>,
    proposer_slashing: &ProposerSlashing,
) {
    let proposer = &state.validators[proposer_slashing.proposer_index as usize];
    // Verify slots match
    assert_eq!(
        proposer_slashing.header_1.slot,
        proposer_slashing.header_2.slot
    );
    // But the headers are different
    assert_ne!(proposer_slashing.header_1, proposer_slashing.header_2);
    // Check proposer is slashable
    assert!(is_slashable_validator(&proposer, get_current_epoch(state)));
    // Signatures are valid
    let headers: [BeaconBlockHeader; 2] = [
        proposer_slashing.header_1.clone(),
        proposer_slashing.header_2.clone(),
    ];
    for header in &headers {
        let domain = get_domain(
            state,
            T::domain_beacon_proposer() as u32,
            Some(compute_epoch_at_slot::<T>(header.slot)),
        );
        //# Sekanti eilutė tai ******* amazing. signed_root helperiuose užkomentuota
        assert!(bls_verify(
            &(proposer.pubkey.clone()).try_into().unwrap(),
            signed_root(header).as_bytes(),
            &(header.signature.clone()).try_into().unwrap(),
            domain
        )
        .unwrap());
    }

    slash_validator(state, proposer_slashing.proposer_index, None).unwrap();
}

fn process_attester_slashing<T: Config>(
    state: &mut BeaconState<T>,
    attester_slashing: &AttesterSlashing<T>,
) {
    let attestation_1 = &attester_slashing.attestation_1;
    let attestation_2 = &attester_slashing.attestation_2;
    assert!(is_slashable_attestation_data(
        &attestation_1.data,
        &attestation_2.data
    ));
    assert!(validate_indexed_attestation(state, &attestation_1).is_ok());
    assert!(validate_indexed_attestation(state, &attestation_2).is_ok());

    let mut slashed_any = false;

    // Turns attesting_indices into a binary tree set. It's a set and it's ordered :)
    let attesting_indices_1 = attestation_1
        .attesting_indices
        .iter()
        .cloned()
        .collect::<BTreeSet<_>>();
    let attesting_indices_2 = attestation_2
        .attesting_indices
        .iter()
        .cloned()
        .collect::<BTreeSet<_>>();

    // let mut slashable_indices = Vec::new();

    for index in &attesting_indices_1 & &attesting_indices_2 {
        let validator = &state.validators[index as usize];

        if is_slashable_validator(&validator, get_current_epoch(state)) {
            slash_validator(state, index, None).unwrap();
            slashed_any = true;
        }
    }
    assert!(slashed_any);
}

<<<<<<< HEAD
fn get_attestation_data_index<T: Config + ExpConst>(
    state: &BeaconState<T>,
    attestation_data: &AttestationData,
) -> Result<u64, Error> {
    for (index, x) in state.current_epoch_attestations.iter().enumerate() {
        if x.data == *attestation_data {
            return Ok(index as u64);
        }
    }
    Err(Error::SlotOutOfBounds)
}

fn process_attestation<T: Config + ExpConst>(
    state: &mut BeaconState<T>,
    attestation: &Attestation<T>,
) {
=======
fn process_attestation<T: Config>(state: &mut BeaconState<T>, attestation: &Attestation<T>) {
>>>>>>> 76429dca
    let data = &attestation.data;
    let attestation_slot = data.slot;
    assert!(data.index < get_committee_count_at_slot(state, attestation_slot).unwrap()); //# Nėra index ir slot. ¯\_(ツ)_/¯
    assert!(
        data.target.epoch == get_previous_epoch(state)
            || data.target.epoch == get_current_epoch(state)
    );
    assert!(
        attestation_slot + T::min_attestation_inclusion_delay() <= state.slot
            && state.slot <= attestation_slot + T::SlotsPerEpoch::U64
    );

    let committee = get_beacon_committee(state, attestation_slot, data.index).unwrap();
    assert_eq!(attestation.aggregation_bits.len(), committee.len());

    let pending_attestation = PendingAttestation {
        data: attestation.data.clone(),
        aggregation_bits: attestation.aggregation_bits.clone(),
        inclusion_delay: (state.slot - attestation_slot) as u64,
        proposer_index: get_beacon_proposer_index(state).unwrap(),
    };

    if data.target.epoch == get_current_epoch(state) {
        assert_eq!(data.source, state.current_justified_checkpoint);
        state
            .current_epoch_attestations
            .push(pending_attestation)
            .unwrap();
    } else {
        assert_eq!(data.source, state.previous_justified_checkpoint);
        state
            .previous_epoch_attestations
            .push(pending_attestation)
            .unwrap();
    }

    //# Check signature
    assert!(validate_indexed_attestation(
        &state,
        &get_indexed_attestation(&state, &attestation).unwrap()
    )
    .is_ok());
}

fn process_eth1_data<T: Config>(state: &mut BeaconState<T>, body: &BeaconBlockBody<T>) {
    state.eth1_data_votes.push(body.eth1_data.clone()).unwrap();
    let num_votes = state
        .eth1_data_votes
        .iter()
        .filter(|vote| *vote == &body.eth1_data)
        .count();

    if num_votes * 2 > T::SlotsPerEth1VotingPeriod::USIZE {
        state.eth1_data = body.eth1_data.clone();
    }
}

fn process_operations<T: Config>(state: &mut BeaconState<T>, body: &BeaconBlockBody<T>) {
    //# Verify that outstanding deposits are processed up to the maximum number of deposits
    assert_eq!(
        body.deposits.len(),
        std::cmp::min(
            T::MaxDeposits::USIZE,
            (state.eth1_data.deposit_count - state.eth1_deposit_index) as usize
        )
    );

    for proposer_slashing in body.proposer_slashings.iter() {
        process_proposer_slashing(state, proposer_slashing);
    }
    for attester_slashing in body.attester_slashings.iter() {
        process_attester_slashing(state, attester_slashing);
    }
    for attestation in body.attestations.iter() {
        process_attestation(state, attestation);
    }
    for deposit in body.deposits.iter() {
        process_deposit(state, deposit);
    }
    for voluntary_exit in body.voluntary_exits.iter() {
        process_voluntary_exit(state, voluntary_exit);
    }
}

#[cfg(test)]
mod block_processing_tests {
    // use crate::{config::*};
    use super::*;
    use bls::{PublicKey, SecretKey};
    use ethereum_types::H256;
    use ssz_types::VariableList;
    use types::{
        config::MainnetConfig,
        types::{BeaconBlock, BeaconBlockHeader},
    };

    const EPOCH_MAX: u64 = u64::max_value();

    fn default_validator() -> Validator {
        Validator {
            effective_balance: 0,
            slashed: false,
            activation_eligibility_epoch: EPOCH_MAX,
            activation_epoch: 0,
            exit_epoch: EPOCH_MAX,
            withdrawable_epoch: EPOCH_MAX,
            withdrawal_credentials: H256([0; 32]),
            pubkey: PublicKey::from_secret_key(&SecretKey::random()),
        }
    }

    #[test]
    fn process_block_header_test() {
        // preparation
        let mut bs: BeaconState<MainnetConfig> = BeaconState {
            slot: 0,
            latest_block_header: BeaconBlockHeader {
                slot: 0,
                parent_root: H256::zero(),
                ..BeaconBlockHeader::default()
            },
            validators: VariableList::from(vec![default_validator()]),
            ..BeaconState::default()
        };

        let block: BeaconBlock<MainnetConfig> = BeaconBlock {
            slot: 0,
            parent_root: signed_root(&bs.latest_block_header),
            ..BeaconBlock::default()
        };

        // execution
        process_block_header(&mut bs, &block);

        // checks
        assert_eq!(bs.latest_block_header.slot, block.slot);
        assert_eq!(bs.latest_block_header.parent_root, block.parent_root);
        assert_eq!(
            bs.latest_block_header.body_root,
            hash_tree_root(&block.body)
        );
        assert_eq!(bs.latest_block_header.state_root, block.state_root);
    }
}<|MERGE_RESOLUTION|>--- conflicted
+++ resolved
@@ -1,23 +1,3 @@
-<<<<<<< HEAD
-use core::consts::ExpConst;
-
-use helper_functions::{
-    beacon_state_accessors::{
-        get_beacon_committee, get_beacon_proposer_index, get_committee_count_at_slot,
-        get_current_epoch, get_domain, get_indexed_attestation, get_previous_epoch, get_randao_mix,
-    },
-    beacon_state_mutators::{increase_balance, initiate_validator_exit, slash_validator},
-    crypto::{bls_verify, hash, hash_tree_root, signed_root},
-    math::xor,
-    misc::{compute_domain, compute_epoch_at_slot},
-    predicates::{
-        is_active_validator, is_slashable_attestation_data, is_slashable_validator,
-        is_valid_merkle_branch, validate_indexed_attestation,
-    },
-};
-use std::collections::BTreeSet;
-use std::convert::TryInto;
-=======
 use helper_functions::beacon_state_accessors::*;
 use helper_functions::beacon_state_mutators::*;
 use helper_functions::crypto::{bls_verify, hash, hash_tree_root, signed_root};
@@ -32,7 +12,6 @@
 use typenum::Unsigned as _;
 use types::consts::*;
 use types::types::*;
->>>>>>> 76429dca
 use types::{
     beacon_state::{BeaconState, Error},
     config::Config,
@@ -126,21 +105,12 @@
     state
         .validators
         .push(Validator {
-<<<<<<< HEAD
-            pubkey: pubkey,
-            withdrawal_credentials: deposit.data.withdrawal_credentials,
-            activation_eligibility_epoch: T::far_future_epoch(),
-            activation_epoch: T::far_future_epoch(),
-            exit_epoch: T::far_future_epoch(),
-            withdrawable_epoch: T::far_future_epoch(),
-=======
             pubkey: bls::PublicKey::from_bytes(&pubkey.as_bytes()).unwrap(),
             withdrawal_credentials: deposit.data.withdrawal_credentials,
             activation_eligibility_epoch: FAR_FUTURE_EPOCH,
             activation_epoch: FAR_FUTURE_EPOCH,
             exit_epoch: FAR_FUTURE_EPOCH,
             withdrawable_epoch: FAR_FUTURE_EPOCH,
->>>>>>> 76429dca
             effective_balance: std::cmp::min(
                 amount - (amount % T::effective_balance_increment()),
                 T::max_effective_balance(),
@@ -148,11 +118,7 @@
             slashed: false,
         })
         .unwrap();
-<<<<<<< HEAD
-    state.balances.push(amount).unwrap();
-=======
     &state.balances.push(*amount);
->>>>>>> 76429dca
 }
 
 fn process_block_header<T: Config>(state: &mut BeaconState<T>, block: &BeaconBlock<T>) {
@@ -166,13 +132,7 @@
         parent_root: block.parent_root,
         //# `state_root` is zeroed and overwritten in the next `process_slot` call
         body_root: hash_tree_root(&block.body),
-<<<<<<< HEAD
-        //# `signature` is zeroed
-        signature: block.signature.clone(), //# Placeholder
-        state_root: block.state_root, //# Placeholder so the compiler doesn't scream at me as much
-=======
         ..BeaconBlockHeader::default()
->>>>>>> 76429dca
     };
     //# Verify proposer is not slashed
     let proposer = &state.validators[get_beacon_proposer_index(&state).unwrap() as usize];
@@ -291,26 +251,7 @@
     assert!(slashed_any);
 }
 
-<<<<<<< HEAD
-fn get_attestation_data_index<T: Config + ExpConst>(
-    state: &BeaconState<T>,
-    attestation_data: &AttestationData,
-) -> Result<u64, Error> {
-    for (index, x) in state.current_epoch_attestations.iter().enumerate() {
-        if x.data == *attestation_data {
-            return Ok(index as u64);
-        }
-    }
-    Err(Error::SlotOutOfBounds)
-}
-
-fn process_attestation<T: Config + ExpConst>(
-    state: &mut BeaconState<T>,
-    attestation: &Attestation<T>,
-) {
-=======
 fn process_attestation<T: Config>(state: &mut BeaconState<T>, attestation: &Attestation<T>) {
->>>>>>> 76429dca
     let data = &attestation.data;
     let attestation_slot = data.slot;
     assert!(data.index < get_committee_count_at_slot(state, attestation_slot).unwrap()); //# Nėra index ir slot. ¯\_(ツ)_/¯
