use crate::attestations::AttestableBlock;
use crate::rewards_and_penalties::StakeholderBlock;
use helper_functions::{
    beacon_state_accessors::{
        get_block_root, get_current_epoch, get_previous_epoch, get_randao_mix,
        get_total_active_balance, get_validator_churn_limit,
    },
    beacon_state_mutators::{decrease_balance, increase_balance, initiate_validator_exit},
    crypto::hash_tree_root,
    misc::compute_activation_exit_epoch,
    predicates::is_active_validator,
};
use itertools::{Either, Itertools};
use ssz_types::VariableList;
use std::cmp;
use typenum::Unsigned as _;
use types::consts::*;
use types::{
    beacon_state::{BeaconState, Error},
    config::Config,
    types::{Checkpoint, HistoricalBatch, Validator},
};

pub fn process_epoch<T: Config>(state: &mut BeaconState<T>) {
    process_justification_and_finalization(state)
        .expect("Error during justification and finalization");
    process_rewards_and_penalties(state).expect("Error durng rewards and penalties");
    process_registry_updates(state);
    process_slashings(state);
    process_final_updates(state);
}

fn process_justification_and_finalization<T: Config>(
    state: &mut BeaconState<T>,
) -> Result<(), Error> {
    if get_current_epoch(state) <= T::genesis_epoch() + 1 {
        return Ok(());
    }

    let previous_epoch = get_previous_epoch(state);
    let current_epoch = get_current_epoch(state);
    let old_previous_justified_checkpoint = state.previous_justified_checkpoint;
    let old_current_justified_checkpoint = state.current_justified_checkpoint;

    // Process justifications
    state.previous_justified_checkpoint = state.current_justified_checkpoint;
    state.justification_bits.shift_up(1)?;
    // Previous epoch
    let matching_target_attestations = state.get_matching_target_attestations(previous_epoch);
    if state.get_attesting_balance(matching_target_attestations) * 3
        >= get_total_active_balance(state)? * 2
    {
        state.current_justified_checkpoint = Checkpoint {
            epoch: previous_epoch,
            root: get_block_root(state, previous_epoch)?,
        };
        state.justification_bits.set(1, true)?;
    }

    // Current epoch
    let matching_target_attestations = state.get_matching_target_attestations(current_epoch);
    if state.get_attesting_balance(matching_target_attestations) * 3
        >= get_total_active_balance(state)? * 2
    {
        state.current_justified_checkpoint = Checkpoint {
            epoch: current_epoch,
            root: get_block_root(state, current_epoch)?,
        };
        state.justification_bits.set(0, true)?;
    }

    // The 2nd/3rd/4th most recent epochs are all justified, the 2nd using the 4th as source.
    if (1..4).all(|i| state.justification_bits.get(i).unwrap_or(false))
        && old_previous_justified_checkpoint.epoch + 3 == current_epoch
    {
        state.finalized_checkpoint = old_previous_justified_checkpoint;
    }
    // The 2nd/3rd most recent epochs are both justified, the 2nd using the 3rd as source.
    else if (1..3).all(|i| state.justification_bits.get(i).unwrap_or(false))
        && old_previous_justified_checkpoint.epoch + 2 == current_epoch
    {
        state.finalized_checkpoint = old_previous_justified_checkpoint;
    }
    // The 1st/2nd/3rd most recent epochs are all justified, the 1st using the 3nd as source.
    if (0..3).all(|i| state.justification_bits.get(i).unwrap_or(false))
        && old_current_justified_checkpoint.epoch + 2 == current_epoch
    {
        state.finalized_checkpoint = old_current_justified_checkpoint;
    }
    // The 1st/2nd most recent epochs are both justified, the 1st using the 2nd as source.
    else if (0..2).all(|i| state.justification_bits.get(i).unwrap_or(false))
        && old_current_justified_checkpoint.epoch + 1 == current_epoch
    {
        state.finalized_checkpoint = old_current_justified_checkpoint;
    }

    Ok(())
}

fn process_registry_updates<T: Config>(state: &mut BeaconState<T>) {
    let state_copy = state.clone();

    let is_eligible = |validator: &Validator| {
        validator.activation_eligibility_epoch == FAR_FUTURE_EPOCH
            && validator.effective_balance == T::max_effective_balance()
    };

    let is_exiting_validator = |validator: &Validator| {
        is_active_validator(validator, get_current_epoch(&state_copy))
            && validator.effective_balance <= T::ejection_balance()
    };

    let (eligible, exiting): (Vec<_>, Vec<_>) = state
        .validators
        .iter_mut()
        .enumerate()
        .filter(|(_, validator)| is_eligible(validator) || is_exiting_validator(validator))
        .partition_map(|(i, validator)| {
            if is_eligible(validator) {
                Either::Left(i)
            } else {
                Either::Right(i)
            }
        });

    for index in eligible {
        state.validators[index].activation_eligibility_epoch = get_current_epoch(&state_copy);
    }
    for index in exiting {
        initiate_validator_exit(state, index as u64).expect("validator exit error");
    }

    // Queue validators eligible for activation and not dequeued for activation prior to finalized epoch
    let activation_queue = state
        .validators
        .iter()
        .enumerate()
        .filter(|(_, validator)| {
            validator.activation_eligibility_epoch != FAR_FUTURE_EPOCH
                && validator.activation_epoch
                    >= compute_activation_exit_epoch::<T>(state.finalized_checkpoint.epoch)
        })
        .sorted_by_key(|(_, validator)| validator.activation_eligibility_epoch)
        .map(|(i, _)| i)
        .collect_vec();
    // Dequeued validators for activation up to churn limit (without resetting activation epoch)

    let churn_limit = get_validator_churn_limit(state).expect("Validator churn limit error");
    let delayed_activation_epoch = compute_activation_exit_epoch::<T>(get_current_epoch(state));
    for index in activation_queue.into_iter().take(churn_limit as usize) {
        let validator = &mut state.validators[index];
        if validator.activation_epoch == FAR_FUTURE_EPOCH {
            validator.activation_epoch = delayed_activation_epoch;
        }
    }
}

fn process_rewards_and_penalties<T: Config>(state: &mut BeaconState<T>) -> Result<(), Error> {
    if get_current_epoch(state) == T::genesis_epoch() {
        return Ok(());
    }
    let (rewards, penalties) = state.get_attestation_deltas();
    for (index, _) in state.validators.clone().iter_mut().enumerate() {
        increase_balance(state, index as u64, rewards[index]).expect("Balance error");
        decrease_balance(state, index as u64, penalties[index]).expect("Balance error");
    }
    Ok(())
}

fn process_slashings<T: Config>(state: &mut BeaconState<T>) {
    let epoch = get_current_epoch(state);
    let total_balance = get_total_active_balance(state).expect("Balance error");

    for (index, validator) in state.validators.clone().iter_mut().enumerate() {
        if validator.slashed
            && epoch + T::EpochsPerSlashingsVector::U64 / 2 == validator.withdrawable_epoch
        {
            let increment = T::effective_balance_increment();
            let slashings_sum = state.slashings.iter().sum::<u64>();
            let penalty_numerator = validator.effective_balance / increment
                * cmp::min(slashings_sum * 3, total_balance);
            let penalty = penalty_numerator / total_balance * increment;
            decrease_balance(state, index as u64, penalty).expect("Balance error");
        }
    }
}

fn process_final_updates<T: Config>(state: &mut BeaconState<T>) {
    let current_epoch = get_current_epoch(state);
    let next_epoch = current_epoch + 1;
    //# Reset eth1 data votes
    if (state.slot + 1) % T::SlotsPerEth1VotingPeriod::U64 == 0 {
        state.eth1_data_votes = VariableList::from(vec![]);
    }
    //# Update effective balances with hysteresis
    for (index, validator) in state.validators.iter_mut().enumerate() {
        let balance = state.balances[index];
        let half_increment = T::effective_balance_increment() / 2;
        if balance < validator.effective_balance
            || validator.effective_balance + 3 * half_increment < balance
        {
            validator.effective_balance = cmp::min(
                balance - balance % T::effective_balance_increment(),
                T::max_effective_balance(),
            );
        }
    }
    //# Reset slashings
    state.slashings[(next_epoch % T::EpochsPerHistoricalVector::U64) as usize] = 0;
    //# Set randao mix
    state.randao_mixes[(next_epoch % T::EpochsPerHistoricalVector::U64) as usize] =
        get_randao_mix(state, current_epoch).expect("Randao error");
    //# Set historical root accumulator
    if next_epoch % (T::SlotsPerHistoricalRoot::U64 / T::SlotsPerEpoch::U64) == 0 {
        let historical_batch = HistoricalBatch::<T> {
            block_roots: state.block_roots.clone(),
            state_roots: state.state_roots.clone(),
        };
        state
            .historical_roots
            .push(hash_tree_root(&historical_batch))
            .expect("Push error");
    }
    //# Rotate current/previous epoch attestations
    state.previous_epoch_attestations = state.current_epoch_attestations.clone();
    state.current_epoch_attestations = VariableList::from(vec![]);
}

#[cfg(test)]
mod process_epoch_tests {
    use super::*;
    // use mockall::mock;
    use types::config::MainnetConfig;
    /*
    mock! {
        BeaconState<C: Config + 'static> {}
        trait BeaconStateAccessor {
            fn get_current_epoch(&self) -> Epoch;
            fn get_previous_epoch(&self) -> Epoch;
            fn get_block_root(&self, _epoch: Epoch) -> Result<H256, hfError>;
        }
    }
    */

<<<<<<< HEAD
    // #[test]
    fn test_process_rewards_and_penalties() {
        let mut bs: BeaconState<MainnetConfig> = BeaconState {
            ..BeaconState::default()
        };
        let mut val: Validator = Validator {
            ..Validator::default()
        };
        val.effective_balance = 5;
        val.slashed = false;
        bs.validators.push(val).expect("Push error");
        let index = 0;
        assert_eq!(5 * 64 / 4, bs.get_base_reward(index));
=======
//     //     let mut bs = MockBeaconState::<MainnetConfig>::new();
//     //     bs.expect_get_current_epoch().return_const(5_u64);
//     //     assert_eq!(5, bs.get_current_epoch());
//     // }
// }

#[cfg(test)]
mod spec_tests {
    use core::fmt::Debug;

    use test_generator::test_resources;
    use types::{beacon_state::BeaconState, config::MinimalConfig};
    use void::Void;

    use super::*;

    // We do not honor `bls_setting` in epoch processing tests because none of them customize it.

    macro_rules! tests_for_sub_transition {
        (
            $module_name: ident,
            $sub_transition: expr,
            $mainnet_glob: literal,
            $minimal_glob: literal,
        ) => {
            mod $module_name {
                use super::*;

                #[test_resources($mainnet_glob)]
                fn mainnet(case_directory: &str) {
                    run_case::<MainnetConfig, _, _>(case_directory, $sub_transition);
                }

                #[test_resources($minimal_glob)]
                fn minimal(case_directory: &str) {
                    run_case::<MinimalConfig, _, _>(case_directory, $sub_transition);
                }
            }
        };
    }

    tests_for_sub_transition! {
        justification_and_finalization,
        process_justification_and_finalization,
        "eth2.0-spec-tests/tests/mainnet/phase0/epoch_processing/justification_and_finalization/*/*",
        "eth2.0-spec-tests/tests/minimal/phase0/epoch_processing/justification_and_finalization/*/*",
    }

    // There are no mainnet test cases for the `rewards_and_penalties` sub-transition.
    #[test_resources(
        "eth2.0-spec-tests/tests/minimal/phase0/epoch_processing/rewards_and_penalties/*/*"
    )]
    fn minimal_rewards_and_penalties(case_directory: &str) {
        run_case::<MinimalConfig, _, _>(case_directory, process_rewards_and_penalties);
    }

    tests_for_sub_transition! {
        registry_updates,
        wrap_in_ok(process_registry_updates),
        "eth2.0-spec-tests/tests/mainnet/phase0/epoch_processing/registry_updates/*/*",
        "eth2.0-spec-tests/tests/minimal/phase0/epoch_processing/registry_updates/*/*",
    }

    tests_for_sub_transition! {
        slashings,
        wrap_in_ok(process_slashings),
        "eth2.0-spec-tests/tests/mainnet/phase0/epoch_processing/slashings/*/*",
        "eth2.0-spec-tests/tests/minimal/phase0/epoch_processing/slashings/*/*",
    }

    tests_for_sub_transition! {
        final_updates,
        wrap_in_ok(process_final_updates),
        "eth2.0-spec-tests/tests/mainnet/phase0/epoch_processing/final_updates/*/*",
        "eth2.0-spec-tests/tests/minimal/phase0/epoch_processing/final_updates/*/*",
    }

    fn wrap_in_ok<T>(
        infallible_function: impl FnOnce(&mut T),
    ) -> impl FnOnce(&mut T) -> Result<(), Void> {
        |argument| Ok(infallible_function(argument))
    }

    fn run_case<C, E, F>(case_directory: &str, sub_transition: F)
    where
        C: Config,
        E: Debug,
        F: FnOnce(&mut BeaconState<C>) -> Result<(), E>,
    {
        let mut state = spec_test_utils::pre(case_directory);
        let expected_post = spec_test_utils::post(case_directory)
            .expect("every epoch processing test should have a post-state");

        sub_transition(&mut state).expect("every epoch processing test should succeed");

        assert_eq!(state, expected_post);
>>>>>>> aa51beec
    }
}<|MERGE_RESOLUTION|>--- conflicted
+++ resolved
@@ -242,21 +242,6 @@
     }
     */
 
-<<<<<<< HEAD
-    // #[test]
-    fn test_process_rewards_and_penalties() {
-        let mut bs: BeaconState<MainnetConfig> = BeaconState {
-            ..BeaconState::default()
-        };
-        let mut val: Validator = Validator {
-            ..Validator::default()
-        };
-        val.effective_balance = 5;
-        val.slashed = false;
-        bs.validators.push(val).expect("Push error");
-        let index = 0;
-        assert_eq!(5 * 64 / 4, bs.get_base_reward(index));
-=======
 //     //     let mut bs = MockBeaconState::<MainnetConfig>::new();
 //     //     bs.expect_get_current_epoch().return_const(5_u64);
 //     //     assert_eq!(5, bs.get_current_epoch());
@@ -353,6 +338,5 @@
         sub_transition(&mut state).expect("every epoch processing test should succeed");
 
         assert_eq!(state, expected_post);
->>>>>>> aa51beec
     }
 }