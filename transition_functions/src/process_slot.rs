use crate::*;
use blocks::block_processing::*;
<<<<<<< HEAD
use core::consts::ExpConst;
use core::*;
=======
>>>>>>> 12c0412d
use epochs::process_epoch::process_epoch;
use ethereum_types::H256 as Hash256;
use helper_functions;
use helper_functions::crypto::*;
use typenum::Unsigned as _;
use types::primitives::*;
use types::types::*;
use types::{
    beacon_state::*,
    config::{Config, MainnetConfig},
    types::BeaconBlockHeader,
};
#[derive(Debug, PartialEq)]
pub enum Error {}

<<<<<<< HEAD
pub fn state_transition<T: Config + ExpConst>(
=======
pub fn state_transition<T: Config>(
>>>>>>> 12c0412d
    state: &mut BeaconState<T>,
    block: &BeaconBlock<T>,
    validate_state_root: bool,
) -> BeaconState<T> {
    //# Process slots (including those with no blocks) since block
    process_slots(state, block.slot);
    //# Process block
    blocks::block_processing::process_block(state, block);
    //# Validate state root (`validate_state_root == True` in production)
    if validate_state_root {
        assert!(block.state_root == hash_tree_root(state));
    }
    //# Return post-state
    return state.clone();
}

<<<<<<< HEAD
pub fn process_slots<T: Config + ExpConst>(state: &mut BeaconState<T>, slot: Slot) {
=======
pub fn process_slots<T: Config>(state: &mut BeaconState<T>, slot: Slot) {
>>>>>>> 12c0412d
    assert!(state.slot <= slot);
    while state.slot < slot {
        process_slot(state);
        //# Process epoch on the start slot of the next epoch
<<<<<<< HEAD
        if (state.slot + 1) % T::slots_per_epoch() == 0 {
=======
        if (state.slot + 1) % T::SlotsPerEpoch::U64 == 0 {
>>>>>>> 12c0412d
            process_epoch(state);
        }
        state.slot += 1;
    }
}

<<<<<<< HEAD
fn process_slot<T: Config + ExpConst>(state: &mut BeaconState<T>) {
    // Cache state root
    let previous_state_root = hash_tree_root(state);

    state.state_roots[(state.slot as usize) % (T::slots_per_historical_root() as usize)] =
=======
fn process_slot<T: Config>(state: &mut BeaconState<T>) {
    // Cache state root
    let previous_state_root = hash_tree_root(state);

    state.state_roots[(state.slot as usize) % T::SlotsPerHistoricalRoot::USIZE] =
>>>>>>> 12c0412d
        previous_state_root;
    // Cache latest block header state root
    if state.latest_block_header.state_root == H256::from([0 as u8; 32]) {
        state.latest_block_header.state_root = previous_state_root;
    }
    // Cache block root
    let previous_block_root = signed_root(&state.latest_block_header);
<<<<<<< HEAD
    state.block_roots[(state.slot as usize) % (T::slots_per_historical_root() as usize)] =
=======
    state.block_roots[(state.slot as usize) % T::SlotsPerHistoricalRoot::USIZE] =
>>>>>>> 12c0412d
        previous_block_root;
}

/*
pub fn process_slot<T: Config>(state: &mut BeaconState<T>, genesis_slot: u64) -> Result<(), Error> {
    cache_state(state)?;

    if state.slot > genesis_slot
    && (state.slot + 1) % T::slots_per_epoch() == 0
    {
        process_epoch(state);
    }

    state.slot += 1;

    Ok(())
}

fn cache_state<T: Config>(state: &mut BeaconState<T>) -> Result<(), Error> {
    let previous_state_root = state.update_tree_hash_cache().unwrap(); //?;
    let previous_slot = state.slot;

    // ! FIX THIS :( @pikaciu22x
    state.slot += 1;

    state.set_state_root(previous_slot, previous_state_root); //?;

    if state.latest_block_header.state_root == Hash256::zero() {
        state.latest_block_header.state_root = previous_state_root;
    }

    let latest_block_root = state.latest_block_header.canonical_root();
    state.set_block_root(previous_slot, latest_block_root); //?;

    state.slot -= 1;

    Ok(())
}
*/
#[cfg(test)]
mod process_slot_tests {
    use types::{beacon_state::*, config::MainnetConfig};
    // use crate::{config::*};
    use super::*;

    #[test]
    fn process_good_slot() {
        let mut bs: BeaconState<MainnetConfig> = BeaconState {
            ..BeaconState::default()
        };

        process_slots(&mut bs, 1);

        assert_eq!(bs.slot, 1);
    }
    #[test]
    fn process_good_slot_2() {
        let mut bs: BeaconState<MainnetConfig> = BeaconState {
            slot: 3,
            ..BeaconState::default()
        };

        process_slots(&mut bs, 4);
        //assert_eq!(bs.slot, 6);
    }
}<|MERGE_RESOLUTION|>--- conflicted
+++ resolved
@@ -1,10 +1,5 @@
 use crate::*;
 use blocks::block_processing::*;
-<<<<<<< HEAD
-use core::consts::ExpConst;
-use core::*;
-=======
->>>>>>> 12c0412d
 use epochs::process_epoch::process_epoch;
 use ethereum_types::H256 as Hash256;
 use helper_functions;
@@ -20,11 +15,7 @@
 #[derive(Debug, PartialEq)]
 pub enum Error {}
 
-<<<<<<< HEAD
-pub fn state_transition<T: Config + ExpConst>(
-=======
 pub fn state_transition<T: Config>(
->>>>>>> 12c0412d
     state: &mut BeaconState<T>,
     block: &BeaconBlock<T>,
     validate_state_root: bool,
@@ -41,39 +32,23 @@
     return state.clone();
 }
 
-<<<<<<< HEAD
-pub fn process_slots<T: Config + ExpConst>(state: &mut BeaconState<T>, slot: Slot) {
-=======
 pub fn process_slots<T: Config>(state: &mut BeaconState<T>, slot: Slot) {
->>>>>>> 12c0412d
     assert!(state.slot <= slot);
     while state.slot < slot {
         process_slot(state);
         //# Process epoch on the start slot of the next epoch
-<<<<<<< HEAD
-        if (state.slot + 1) % T::slots_per_epoch() == 0 {
-=======
         if (state.slot + 1) % T::SlotsPerEpoch::U64 == 0 {
->>>>>>> 12c0412d
             process_epoch(state);
         }
         state.slot += 1;
     }
 }
 
-<<<<<<< HEAD
-fn process_slot<T: Config + ExpConst>(state: &mut BeaconState<T>) {
-    // Cache state root
-    let previous_state_root = hash_tree_root(state);
-
-    state.state_roots[(state.slot as usize) % (T::slots_per_historical_root() as usize)] =
-=======
 fn process_slot<T: Config>(state: &mut BeaconState<T>) {
     // Cache state root
     let previous_state_root = hash_tree_root(state);
 
     state.state_roots[(state.slot as usize) % T::SlotsPerHistoricalRoot::USIZE] =
->>>>>>> 12c0412d
         previous_state_root;
     // Cache latest block header state root
     if state.latest_block_header.state_root == H256::from([0 as u8; 32]) {
@@ -81,11 +56,7 @@
     }
     // Cache block root
     let previous_block_root = signed_root(&state.latest_block_header);
-<<<<<<< HEAD
-    state.block_roots[(state.slot as usize) % (T::slots_per_historical_root() as usize)] =
-=======
     state.block_roots[(state.slot as usize) % T::SlotsPerHistoricalRoot::USIZE] =
->>>>>>> 12c0412d
         previous_block_root;
 }
 
