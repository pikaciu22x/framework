<<<<<<< HEAD
use crate::attestations::attestations::AttestableBlock;
use core::consts::ExpConst;
use helper_functions::{
    beacon_state_accessors::{
        get_attesting_indices, get_current_epoch, get_previous_epoch, get_total_active_balance,
        get_total_balance,
    },
    beacon_state_mutators::{decrease_balance, increase_balance},
    math::integer_squareroot,
    predicates::is_active_validator,
};
use types::{
    beacon_state::BeaconState,
    config::Config,
    primitives::{Gwei, ValidatorIndex},
};
=======
use helper_functions;
use types::consts::*;
use types::{
    beacon_state::*,
    config::{Config, MainnetConfig},
};
// use types::types::*;
use crate::attestations::attestations::AttestableBlock;
use helper_functions::beacon_state_accessors::*;
use helper_functions::beacon_state_mutators::*;
use helper_functions::math::*;
use helper_functions::predicates::*;
use types::primitives::*;
>>>>>>> 76429dca

pub trait StakeholderBlock<T>
where
    T: Config,
{
    fn get_base_reward(&self, index: ValidatorIndex) -> Gwei;
    fn get_attestation_deltas(&self) -> (Vec<Gwei>, Vec<Gwei>);
    fn process_rewards_and_penalties(&mut self);
}

impl<T> StakeholderBlock<T> for BeaconState<T>
where
    T: Config,
{
    fn get_base_reward(&self, index: ValidatorIndex) -> Gwei {
<<<<<<< HEAD
        let total_balance = get_total_active_balance(self).unwrap();
        let effective_balance = self.validators[index as usize].effective_balance;
        return (effective_balance * T::base_reward_factor()
            / integer_squareroot(total_balance)
            / T::base_rewards_per_epoch()) as Gwei;
=======
        let total_balance = get_total_active_balance(&self).unwrap();
        let effective_balance = self.validators[index as usize].effective_balance;
        return (effective_balance * T::base_reward_factor()
            / integer_squareroot(total_balance)
            / BASE_REWARDS_PER_EPOCH) as Gwei;
>>>>>>> 76429dca
    }

    fn get_attestation_deltas(&self) -> (Vec<Gwei>, Vec<Gwei>) {
        let previous_epoch = get_previous_epoch(self);
        let total_balance = get_total_active_balance(self).unwrap();
        let mut rewards = Vec::new();
        let mut penalties = Vec::new();
        let mut eligible_validator_indices: Vec<ValidatorIndex> = Vec::new();

        for (index, v) in self.validators.iter().enumerate() {
<<<<<<< HEAD
            rewards.push(0 as Gwei);
            penalties.push(0 as Gwei);
=======
>>>>>>> 76429dca
            if is_active_validator(v, previous_epoch)
                || (v.slashed && previous_epoch + 1 < v.withdrawable_epoch)
            {
                eligible_validator_indices.push(index as ValidatorIndex);
            }
        }
<<<<<<< HEAD
=======

>>>>>>> 76429dca
        //# Micro-incentives for matching FFG source, FFG target, and head
        let matching_source_attestations = self.get_matching_source_attestations(previous_epoch);
        let matching_target_attestations = self.get_matching_target_attestations(previous_epoch);
        let matching_head_attestations = self.get_matching_head_attestations(previous_epoch);
        let vec = vec![
            matching_source_attestations.clone(),
            matching_target_attestations.clone(),
            matching_head_attestations.clone(),
        ];

        for attestations in vec.into_iter() {
            let unslashed_attesting_indices = self.get_unslashed_attesting_indices(attestations);
            let attesting_balance = get_total_balance(self, &unslashed_attesting_indices).unwrap();

            for index in eligible_validator_indices.iter() {
                if unslashed_attesting_indices.contains(&index) {
                    rewards[*index as usize] += ((self.get_base_reward(*index) * attesting_balance)
                        / total_balance)
                        as ValidatorIndex;
                } else {
                    penalties[*index as usize] += self.get_base_reward(*index);
                }
            }
        }

        //# Proposer and inclusion delay micro-rewards
        for index in self
            .get_unslashed_attesting_indices(matching_source_attestations.clone())
            .iter()
        {
            let attestation = matching_source_attestations
                .iter()
                .fold(None, |min, x| match min {
                    None => Some(x),
                    Some(y) => Some(
                        if get_attesting_indices(self, &x.data, &x.aggregation_bits)
                            .unwrap()
                            .contains(index)
                            && x.inclusion_delay < y.inclusion_delay
                        {
                            x
                        } else {
                            y
                        },
                    ),
                })
                .unwrap();

            let proposer_reward =
                (self.get_base_reward(*index) / T::proposer_reward_quotient()) as Gwei;
            rewards[attestation.proposer_index as usize] += proposer_reward;
            let max_attester_reward = self.get_base_reward(*index) - proposer_reward;
            rewards[*index as usize] += (max_attester_reward / attestation.inclusion_delay) as Gwei;
        }
        //# Inactivity penalty
        let finality_delay = previous_epoch - self.finalized_checkpoint.epoch;
        if finality_delay > T::min_epochs_to_inactivity_penalty() {
            let matching_target_attesting_indices =
                self.get_unslashed_attesting_indices(matching_target_attestations);
<<<<<<< HEAD
            for index in eligible_validator_indices.iter() {
                penalties[*index as usize] +=
                    (T::base_rewards_per_epoch() * self.get_base_reward(*index)) as Gwei;
                if !(matching_target_attesting_indices.contains(index)) {
                    penalties[*index as usize] +=
                        ((self.validators[*index as usize].effective_balance * finality_delay)
=======
            for index in eligible_validator_indices {
                penalties[index as usize] +=
                    (BASE_REWARDS_PER_EPOCH * self.get_base_reward(index)) as Gwei;
                if !(matching_target_attesting_indices.contains(&index)) {
                    penalties[index as usize] +=
                        ((self.validators[index as usize].effective_balance * finality_delay)
>>>>>>> 76429dca
                            / T::inactivity_penalty_quotient()) as Gwei;
                }
            }
        }
        return (rewards, penalties);
    }

    fn process_rewards_and_penalties(&mut self) {
<<<<<<< HEAD
        if get_current_epoch(self) == T::genesis_epoch() {
=======
        if get_current_epoch(&self) == T::genesis_epoch() {
>>>>>>> 76429dca
            return;
        }
        let (rewards, penalties) = self.get_attestation_deltas();
        for (index, validator) in self.validators.clone().iter_mut().enumerate() {
            increase_balance(self, index as u64, rewards[index]).unwrap();
            decrease_balance(self, index as u64, penalties[index]).unwrap();
        }
    }
}

#[cfg(test)]
mod process_slot_tests {
    use types::types::Validator;
<<<<<<< HEAD
    use types::{beacon_state::*, config::MainnetConfig};

    // use crate::{config::*};
    use super::*;
    #[test]
    fn test_base_reward() {
        assert_eq!(1, 1);
        let mut bs: BeaconState<MainnetConfig> = BeaconState {
            ..BeaconState::default()
        };
        let mut val: Validator = Validator {
            ..Validator::default()
        };
        val.effective_balance = 5;
        val.slashed = false;
        bs.validators.push(val).unwrap();
        let index = 0;
        assert_eq!(5 * 64 / 4, bs.get_base_reward(index));
    }

    fn test_get_attestation_deltas() {
        let mut bs: BeaconState<MainnetConfig> = BeaconState {
            slot: 1,
            ..BeaconState::default()
        };
        let mut val: Validator = Validator {
            ..Validator::default()
        };
        val.effective_balance = 5;
        let mut val2: Validator = Validator {
            ..Validator::default()
        };
        val.effective_balance = 5;
        val2.effective_balance = 4;
        val.slashed = false;
        val2.slashed = true;
        bs.validators.push(val).unwrap();
        bs.validators.push(val2).unwrap();
        // let base_reward1 = 5*64/4;
        // let base_reward2 = 4*64/4;

        // let reward1 = base_reward1;
        // let penalty1 = 0;
        // let reward2= 0;
        // let penalty2 = base_reward2;
        // bs.process_rewards_and_penalties();
    }
=======
    assert_eq!(1, 1);
    let mut bs: BeaconState<MainnetConfig> = BeaconState {
        ..BeaconState::default()
    };
    let mut val: Validator = Validator {
        ..Validator::default()
    };
    val.effective_balance = 5;
    val.slashed = false;
    bs.validators.push(val).unwrap();
    let mut index = 0;
    assert_eq!(5 * 64 / 4, bs.get_base_reward(index));
>>>>>>> 76429dca
}<|MERGE_RESOLUTION|>--- conflicted
+++ resolved
@@ -1,21 +1,3 @@
-<<<<<<< HEAD
-use crate::attestations::attestations::AttestableBlock;
-use core::consts::ExpConst;
-use helper_functions::{
-    beacon_state_accessors::{
-        get_attesting_indices, get_current_epoch, get_previous_epoch, get_total_active_balance,
-        get_total_balance,
-    },
-    beacon_state_mutators::{decrease_balance, increase_balance},
-    math::integer_squareroot,
-    predicates::is_active_validator,
-};
-use types::{
-    beacon_state::BeaconState,
-    config::Config,
-    primitives::{Gwei, ValidatorIndex},
-};
-=======
 use helper_functions;
 use types::consts::*;
 use types::{
@@ -29,7 +11,6 @@
 use helper_functions::math::*;
 use helper_functions::predicates::*;
 use types::primitives::*;
->>>>>>> 76429dca
 
 pub trait StakeholderBlock<T>
 where
@@ -45,19 +26,11 @@
     T: Config,
 {
     fn get_base_reward(&self, index: ValidatorIndex) -> Gwei {
-<<<<<<< HEAD
-        let total_balance = get_total_active_balance(self).unwrap();
-        let effective_balance = self.validators[index as usize].effective_balance;
-        return (effective_balance * T::base_reward_factor()
-            / integer_squareroot(total_balance)
-            / T::base_rewards_per_epoch()) as Gwei;
-=======
         let total_balance = get_total_active_balance(&self).unwrap();
         let effective_balance = self.validators[index as usize].effective_balance;
         return (effective_balance * T::base_reward_factor()
             / integer_squareroot(total_balance)
             / BASE_REWARDS_PER_EPOCH) as Gwei;
->>>>>>> 76429dca
     }
 
     fn get_attestation_deltas(&self) -> (Vec<Gwei>, Vec<Gwei>) {
@@ -68,21 +41,12 @@
         let mut eligible_validator_indices: Vec<ValidatorIndex> = Vec::new();
 
         for (index, v) in self.validators.iter().enumerate() {
-<<<<<<< HEAD
-            rewards.push(0 as Gwei);
-            penalties.push(0 as Gwei);
-=======
->>>>>>> 76429dca
             if is_active_validator(v, previous_epoch)
                 || (v.slashed && previous_epoch + 1 < v.withdrawable_epoch)
             {
                 eligible_validator_indices.push(index as ValidatorIndex);
             }
         }
-<<<<<<< HEAD
-=======
-
->>>>>>> 76429dca
         //# Micro-incentives for matching FFG source, FFG target, and head
         let matching_source_attestations = self.get_matching_source_attestations(previous_epoch);
         let matching_target_attestations = self.get_matching_target_attestations(previous_epoch);
@@ -142,21 +106,12 @@
         if finality_delay > T::min_epochs_to_inactivity_penalty() {
             let matching_target_attesting_indices =
                 self.get_unslashed_attesting_indices(matching_target_attestations);
-<<<<<<< HEAD
-            for index in eligible_validator_indices.iter() {
-                penalties[*index as usize] +=
-                    (T::base_rewards_per_epoch() * self.get_base_reward(*index)) as Gwei;
-                if !(matching_target_attesting_indices.contains(index)) {
-                    penalties[*index as usize] +=
-                        ((self.validators[*index as usize].effective_balance * finality_delay)
-=======
             for index in eligible_validator_indices {
                 penalties[index as usize] +=
                     (BASE_REWARDS_PER_EPOCH * self.get_base_reward(index)) as Gwei;
                 if !(matching_target_attesting_indices.contains(&index)) {
                     penalties[index as usize] +=
                         ((self.validators[index as usize].effective_balance * finality_delay)
->>>>>>> 76429dca
                             / T::inactivity_penalty_quotient()) as Gwei;
                 }
             }
@@ -165,11 +120,7 @@
     }
 
     fn process_rewards_and_penalties(&mut self) {
-<<<<<<< HEAD
-        if get_current_epoch(self) == T::genesis_epoch() {
-=======
         if get_current_epoch(&self) == T::genesis_epoch() {
->>>>>>> 76429dca
             return;
         }
         let (rewards, penalties) = self.get_attestation_deltas();
@@ -183,55 +134,6 @@
 #[cfg(test)]
 mod process_slot_tests {
     use types::types::Validator;
-<<<<<<< HEAD
-    use types::{beacon_state::*, config::MainnetConfig};
-
-    // use crate::{config::*};
-    use super::*;
-    #[test]
-    fn test_base_reward() {
-        assert_eq!(1, 1);
-        let mut bs: BeaconState<MainnetConfig> = BeaconState {
-            ..BeaconState::default()
-        };
-        let mut val: Validator = Validator {
-            ..Validator::default()
-        };
-        val.effective_balance = 5;
-        val.slashed = false;
-        bs.validators.push(val).unwrap();
-        let index = 0;
-        assert_eq!(5 * 64 / 4, bs.get_base_reward(index));
-    }
-
-    fn test_get_attestation_deltas() {
-        let mut bs: BeaconState<MainnetConfig> = BeaconState {
-            slot: 1,
-            ..BeaconState::default()
-        };
-        let mut val: Validator = Validator {
-            ..Validator::default()
-        };
-        val.effective_balance = 5;
-        let mut val2: Validator = Validator {
-            ..Validator::default()
-        };
-        val.effective_balance = 5;
-        val2.effective_balance = 4;
-        val.slashed = false;
-        val2.slashed = true;
-        bs.validators.push(val).unwrap();
-        bs.validators.push(val2).unwrap();
-        // let base_reward1 = 5*64/4;
-        // let base_reward2 = 4*64/4;
-
-        // let reward1 = base_reward1;
-        // let penalty1 = 0;
-        // let reward2= 0;
-        // let penalty2 = base_reward2;
-        // bs.process_rewards_and_penalties();
-    }
-=======
     assert_eq!(1, 1);
     let mut bs: BeaconState<MainnetConfig> = BeaconState {
         ..BeaconState::default()
@@ -244,5 +146,4 @@
     bs.validators.push(val).unwrap();
     let mut index = 0;
     assert_eq!(5 * 64 / 4, bs.get_base_reward(index));
->>>>>>> 76429dca
 }