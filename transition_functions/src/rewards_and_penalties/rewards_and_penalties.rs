use helper_functions;
<<<<<<< HEAD
=======
use types::consts::*;
>>>>>>> 12c0412d
use types::{
    beacon_state::*,
    config::{Config, MainnetConfig},
};
<<<<<<< HEAD
// use types::consts::*;
// use types::types::*;
use crate::attestations::attestations::AttestableBlock;
use core::consts::ExpConst;
=======
// use types::types::*;
use crate::attestations::attestations::AttestableBlock;
>>>>>>> 12c0412d
use helper_functions::beacon_state_accessors::*;
use helper_functions::beacon_state_mutators::*;
use helper_functions::math::*;
use helper_functions::predicates::*;
use types::primitives::*;

pub trait StakeholderBlock<T>
where
    T: Config,
{
    fn get_base_reward(&self, index: ValidatorIndex) -> Gwei;
    fn get_attestation_deltas(&self) -> (Vec<Gwei>, Vec<Gwei>);
    fn process_rewards_and_penalties(&mut self);
}

impl<T> StakeholderBlock<T> for BeaconState<T>
where
    T: Config,
{
    fn get_base_reward(&self, index: ValidatorIndex) -> Gwei {
        let total_balance = get_total_active_balance(&self).unwrap();
        let effective_balance = self.validators[index as usize].effective_balance;
        return (effective_balance * T::base_reward_factor()
            / integer_squareroot(total_balance)
<<<<<<< HEAD
            / T::base_rewards_per_epoch()) as Gwei;
=======
            / BASE_REWARDS_PER_EPOCH) as Gwei;
>>>>>>> 12c0412d
    }

    fn get_attestation_deltas(&self) -> (Vec<Gwei>, Vec<Gwei>) {
        let previous_epoch = get_previous_epoch(self);
        let total_balance = get_total_active_balance(self).unwrap();
        let mut rewards = Vec::new();
        let mut penalties = Vec::new();
        for _i in 0..(self.validators.len()) {
            rewards.push(0 as Gwei);
            penalties.push(0 as Gwei);
        }
        let mut eligible_validator_indices: Vec<ValidatorIndex> = Vec::new();

        for (index, v) in self.validators.iter().enumerate() {
            if is_active_validator(v, previous_epoch)
                || (v.slashed && previous_epoch + 1 < v.withdrawable_epoch)
            {
                eligible_validator_indices.push(index as ValidatorIndex);
            }
        }

        //# Micro-incentives for matching FFG source, FFG target, and head
        let matching_source_attestations = self.get_matching_source_attestations(previous_epoch);
        let matching_target_attestations = self.get_matching_target_attestations(previous_epoch);
        let matching_head_attestations = self.get_matching_head_attestations(previous_epoch);
        let vec = vec![
            matching_source_attestations.clone(),
            matching_target_attestations.clone(),
            matching_head_attestations.clone(),
        ];

        for attestations in vec.into_iter() {
            let unslashed_attesting_indices = self.get_unslashed_attesting_indices(attestations);
            let attesting_balance = get_total_balance(self, &unslashed_attesting_indices).unwrap();

            for index in eligible_validator_indices.iter() {
                if unslashed_attesting_indices.contains(&index) {
                    rewards[*index as usize] += ((self.get_base_reward(*index) * attesting_balance)
                        / total_balance)
                        as ValidatorIndex;
                } else {
                    penalties[*index as usize] += self.get_base_reward(*index);
                }
            }
        }

        //# Proposer and inclusion delay micro-rewards
        for index in self
            .get_unslashed_attesting_indices(matching_source_attestations.clone())
            .iter()
        {
            let attestation = matching_source_attestations
<<<<<<< HEAD
                .iter()
                .fold(None, |min, x| match min {
                    None => Some(x),
                    Some(y) => Some(
                        if get_attesting_indices(self, &x.data, &x.aggregation_bits)
                            .unwrap()
                            .contains(index)
                            && x.inclusion_delay < y.inclusion_delay
                        {
                            x
                        } else {
                            y
                        },
                    ),
                })
                .unwrap();
=======
                .into_iter()
                .filter(|attestation| {
                    get_attesting_indices(self, &attestation.data, &attestation.aggregation_bits)
                        .expect("get_attesting_indices should succeed")
                        .contains(index)
                })
                .min_by_key(|attestation| attestation.inclusion_delay)
                .expect("at least one matching attestation should exist");
>>>>>>> 12c0412d

            let proposer_reward =
                (self.get_base_reward(*index) / T::proposer_reward_quotient()) as Gwei;
            rewards[attestation.proposer_index as usize] += proposer_reward;
            let max_attester_reward = self.get_base_reward(*index) - proposer_reward;
            rewards[*index as usize] += (max_attester_reward / attestation.inclusion_delay) as Gwei;
        }
        //# Inactivity penalty
        let finality_delay = previous_epoch - self.finalized_checkpoint.epoch;
        if finality_delay > T::min_epochs_to_inactivity_penalty() {
            let matching_target_attesting_indices =
                self.get_unslashed_attesting_indices(matching_target_attestations);
            for index in eligible_validator_indices {
                penalties[index as usize] +=
<<<<<<< HEAD
                    (T::base_rewards_per_epoch() * self.get_base_reward(index)) as Gwei;
=======
                    (BASE_REWARDS_PER_EPOCH * self.get_base_reward(index)) as Gwei;
>>>>>>> 12c0412d
                if !(matching_target_attesting_indices.contains(&index)) {
                    penalties[index as usize] +=
                        ((self.validators[index as usize].effective_balance * finality_delay)
                            / T::inactivity_penalty_quotient()) as Gwei;
                }
            }
        }
        return (rewards, penalties);
    }

    fn process_rewards_and_penalties(&mut self) {
        if get_current_epoch(&self) == T::genesis_epoch() {
            return;
        }
        let (rewards, penalties) = self.get_attestation_deltas();
        for index in 0..self.validators.len() {
            increase_balance(self, index as u64, rewards[index]).unwrap();
            decrease_balance(self, index as u64, penalties[index]).unwrap();
        }
    }
}

#[test]
fn test_base_reward() {
    use types::types::Validator;
    assert_eq!(1, 1);
    let mut bs: BeaconState<MainnetConfig> = BeaconState {
        ..BeaconState::default()
    };
    let mut val: Validator = Validator {
        ..Validator::default()
    };
    val.effective_balance = 5;
    val.slashed = false;
    bs.validators.push(val).unwrap();
    let mut index = 0;
    assert_eq!(5 * 64 / 4, bs.get_base_reward(index));
}<|MERGE_RESOLUTION|>--- conflicted
+++ resolved
@@ -1,21 +1,11 @@
 use helper_functions;
-<<<<<<< HEAD
-=======
 use types::consts::*;
->>>>>>> 12c0412d
 use types::{
     beacon_state::*,
     config::{Config, MainnetConfig},
 };
-<<<<<<< HEAD
-// use types::consts::*;
 // use types::types::*;
 use crate::attestations::attestations::AttestableBlock;
-use core::consts::ExpConst;
-=======
-// use types::types::*;
-use crate::attestations::attestations::AttestableBlock;
->>>>>>> 12c0412d
 use helper_functions::beacon_state_accessors::*;
 use helper_functions::beacon_state_mutators::*;
 use helper_functions::math::*;
@@ -40,11 +30,7 @@
         let effective_balance = self.validators[index as usize].effective_balance;
         return (effective_balance * T::base_reward_factor()
             / integer_squareroot(total_balance)
-<<<<<<< HEAD
-            / T::base_rewards_per_epoch()) as Gwei;
-=======
             / BASE_REWARDS_PER_EPOCH) as Gwei;
->>>>>>> 12c0412d
     }
 
     fn get_attestation_deltas(&self) -> (Vec<Gwei>, Vec<Gwei>) {
@@ -97,24 +83,6 @@
             .iter()
         {
             let attestation = matching_source_attestations
-<<<<<<< HEAD
-                .iter()
-                .fold(None, |min, x| match min {
-                    None => Some(x),
-                    Some(y) => Some(
-                        if get_attesting_indices(self, &x.data, &x.aggregation_bits)
-                            .unwrap()
-                            .contains(index)
-                            && x.inclusion_delay < y.inclusion_delay
-                        {
-                            x
-                        } else {
-                            y
-                        },
-                    ),
-                })
-                .unwrap();
-=======
                 .into_iter()
                 .filter(|attestation| {
                     get_attesting_indices(self, &attestation.data, &attestation.aggregation_bits)
@@ -123,7 +91,6 @@
                 })
                 .min_by_key(|attestation| attestation.inclusion_delay)
                 .expect("at least one matching attestation should exist");
->>>>>>> 12c0412d
 
             let proposer_reward =
                 (self.get_base_reward(*index) / T::proposer_reward_quotient()) as Gwei;
@@ -138,11 +105,7 @@
                 self.get_unslashed_attesting_indices(matching_target_attestations);
             for index in eligible_validator_indices {
                 penalties[index as usize] +=
-<<<<<<< HEAD
-                    (T::base_rewards_per_epoch() * self.get_base_reward(index)) as Gwei;
-=======
                     (BASE_REWARDS_PER_EPOCH * self.get_base_reward(index)) as Gwei;
->>>>>>> 12c0412d
                 if !(matching_target_attesting_indices.contains(&index)) {
                     penalties[index as usize] +=
                         ((self.validators[index as usize].effective_balance * finality_delay)
