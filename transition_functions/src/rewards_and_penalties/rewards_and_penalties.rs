--- conflicted
+++ resolved
@@ -1,15 +1,11 @@
-<<<<<<< HEAD
 use helper_functions;
 use types::{ beacon_state::*, config::{ Config, MainnetConfig }};
 // use types::consts::*;
 // use types::types::*;
-=======
->>>>>>> fdaa75dc
 use core::consts::ExpConst;
 use helper_functions;
 use helper_functions::beacon_state_accessors::*;
 use helper_functions::beacon_state_mutators::*;
-<<<<<<< HEAD
 use helper_functions::predicates::*;
 use crate::attestations::attestations::AttestableBlock;
 
@@ -51,48 +47,6 @@
         for (index, v) in self.validators.iter().enumerate() {
             if is_active_validator(v, previous_epoch) || (v.slashed && previous_epoch + 1 < v.withdrawable_epoch) {
                 eligible_validator_indices.push(index as ValidatorIndex);
-=======
-use helper_functions::math::*;
-use types::primitives::*;
-use types::{beacon_state::*, config::Config};
-
-fn get_base_reward<T: Config + ExpConst>(state: BeaconState<T>, index: ValidatorIndex) -> Gwei {
-    let total_balance = get_total_active_balance(&state).unwrap();
-    let effective_balance = state.validators[index as usize].effective_balance;
-    (effective_balance * T::base_reward_factor()
-        / integer_squareroot(total_balance)
-        / T::base_rewards_per_epoch()) as Gwei
-}
-
-fn get_attestation_deltas<T: Config + ExpConst>(state: &BeaconState<T>) -> (Vec<Gwei>, Vec<Gwei>) {
-    // let previous_epoch = get_previous_epoch(state);
-    // let total_balance = get_total_active_balance(state);
-    let mut rewards = Vec::new();
-    let mut penalties = Vec::new();
-    for _ in 0..(state.validators.len()) {
-        rewards.push(0 as Gwei);
-        penalties.push(0 as Gwei);
-    }
-    // let eligible_validator_indices = [
-    //     ValidatorIndex(index) for index, v in enumerate(state.validators)
-    //     //!if is_active_validator(v, previous_epoch) or (v.slashed and previous_epoch + 1 < v.withdrawable_epoch)
-    // ];
-
-    //# Micro-incentives for matching FFG source, FFG target, and head
-    /*
-    let matching_source_attestations = get_matching_source_attestations(state, previous_epoch);
-    let matching_target_attestations = get_matching_target_attestations(state, previous_epoch);
-    let matching_head_attestations = get_matching_head_attestations(state, previous_epoch);
-    for attestations in (matching_source_attestations, matching_target_attestations, matching_head_attestations){
-        let unslashed_attesting_indices = get_unslashed_attesting_indices(state, attestations);
-        let attesting_balance = get_total_balance(state, unslashed_attesting_indices);
-        for index in eligible_validator_indices{
-            if index in unslashed_attesting_indices{
-                rewards[index] += get_base_reward(state, index) * attesting_balance // total_balance
-            }
-            else{
-                penalties[index] += get_base_reward(state, index);
->>>>>>> fdaa75dc
             }
         }
         
@@ -102,7 +56,6 @@
         let matching_head_attestations = self.get_matching_head_attestations(previous_epoch);
         let vec = vec![matching_source_attestations.clone(), matching_target_attestations.clone(), matching_head_attestations.clone()];
 
-<<<<<<< HEAD
         for attestations in vec.into_iter() {
             let unslashed_attesting_indices = self.get_unslashed_attesting_indices(attestations);
             let attesting_balance = get_total_balance(self, &unslashed_attesting_indices).unwrap();
@@ -156,56 +109,11 @@
             increase_balance(self, index as u64, rewards[index]).unwrap();
             decrease_balance(self, index as u64, penalties[index]).unwrap();
         }
-=======
-    }
-
-    //# Proposer and inclusion delay micro-rewards
-    for index in get_unslashed_attesting_indices(state, matching_source_attestations){
-        let attestation = min([
-            a for a in matching_source_attestations
-            if index in get_attesting_indices(state, a.data, a.aggregation_bits)
-        ], key=lambda a: a.inclusion_delay)
-        let proposer_reward = Gwei(get_base_reward(state, index) // PROPOSER_REWARD_QUOTIENT);
-        rewards[attestation.proposer_index] += proposer_reward
-        let max_attester_reward = get_base_reward(state, index) - proposer_reward;
-        rewards[index] += Gwei(
-            max_attester_reward // attestation.inclusion_delay
-        );
-    }
-    */
-    //# Inactivity penalty
-    // let finality_delay = previous_epoch - state.finalized_checkpoint.epoch;
-    // if finality_delay > MIN_EPOCHS_TO_INACTIVITY_PENALTY{
-    //     let matching_target_attesting_indices = get_unslashed_attesting_indices(state, matching_target_attestations);
-    //     for index in eligible_validator_indices{
-    //         penalties[index] += Gwei(BASE_REWARDS_PER_EPOCH * get_base_reward(state, index));
-    //         if index not in matching_target_attesting_indices{
-    //             penalties[index] += Gwei(
-    //                 state.validators[index].effective_balance * finality_delay // INACTIVITY_PENALTY_QUOTIENT
-    //             );
-    //         }
-    //     }
-    // }
-
-    (rewards, penalties)
-}
-
-fn process_rewards_and_penalties<T: Config + ExpConst>(state: &mut BeaconState<T>) {
-    if get_current_epoch(&state) == T::genesis_epoch() {
-        return;
-    }
-
-    let (rewards, penalties) = get_attestation_deltas(state);
-    for (index, validator) in state.validators.iter_mut().enumerate() {
-        increase_balance(validator, rewards[index]).unwrap();
-        decrease_balance(validator, penalties[index]).unwrap();
->>>>>>> fdaa75dc
     }
 }
 
 #[test]
 fn test_base_reward() {
-<<<<<<< HEAD
     use types::types::Validator;
     assert_eq!(1,1);
     let mut bs: BeaconState<MainnetConfig> = BeaconState {
@@ -220,7 +128,4 @@
     let mut index = 0;
     assert_eq!(5*64/4, bs.get_base_reward(index));
     
-=======
-    assert_eq!(1, 1);
->>>>>>> fdaa75dc
 }