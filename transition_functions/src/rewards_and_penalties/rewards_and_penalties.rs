use helper_functions::predicates::is_active_validator;

use crate::attestations::attestations::AttestableBlock;
use core::consts::ExpConst;
use helper_functions::beacon_state_accessors::get_attesting_indices;
use helper_functions::beacon_state_accessors::BeaconStateAccessor;
use helper_functions::beacon_state_mutators::{decrease_balance, increase_balance};
use helper_functions::math::integer_squareroot;
use types::primitives::{Gwei, ValidatorIndex};
use types::{
    beacon_state::*,
    config::{Config, MainnetConfig},
};

pub trait StakeholderBlock<T>
where
    T: Config + ExpConst,
{
    fn get_base_reward(&self, index: ValidatorIndex) -> Gwei;
    fn get_attestation_deltas(&self) -> (Vec<Gwei>, Vec<Gwei>);
    fn process_rewards_and_penalties(&mut self);
}

impl<T> StakeholderBlock<T> for BeaconState<T>
where
    T: Config + ExpConst,
{
    fn get_base_reward(&self, index: ValidatorIndex) -> Gwei {
        let total_balance = self.get_total_active_balance().unwrap();
        let effective_balance = self.validators[index as usize].effective_balance;
        return (effective_balance * T::base_reward_factor()
            / integer_squareroot(total_balance)
            / T::base_rewards_per_epoch()) as Gwei;
    }

    fn get_attestation_deltas(&self) -> (Vec<Gwei>, Vec<Gwei>) {
        let previous_epoch = self.get_previous_epoch();
        let total_balance = self.get_total_active_balance().unwrap();
        let mut rewards = Vec::new();
        let mut penalties = Vec::new();
        let mut eligible_validator_indices: Vec<ValidatorIndex> = Vec::new();

        for (index, v) in self.validators.iter().enumerate() {
            rewards.push(0 as Gwei);
            penalties.push(0 as Gwei);
            if is_active_validator(v, previous_epoch)
                || (v.slashed && previous_epoch + 1 < v.withdrawable_epoch)
            {
                eligible_validator_indices.push(index as ValidatorIndex);
            }
        }
        //# Micro-incentives for matching FFG source, FFG target, and head
        let matching_source_attestations = self.get_matching_source_attestations(previous_epoch);
        let matching_target_attestations = self.get_matching_target_attestations(previous_epoch);
        let matching_head_attestations = self.get_matching_head_attestations(previous_epoch);
        let vec = vec![
            matching_source_attestations.clone(),
            matching_target_attestations.clone(),
            matching_head_attestations.clone(),
        ];

        for attestations in vec.into_iter() {
            let unslashed_attesting_indices = self.get_unslashed_attesting_indices(attestations);
            let attesting_balance = self
                .get_total_balance(&unslashed_attesting_indices)
                .unwrap();

            for index in eligible_validator_indices.iter() {
                if unslashed_attesting_indices.contains(&index) {
                    rewards[*index as usize] += ((self.get_base_reward(*index) * attesting_balance)
                        / total_balance)
                        as ValidatorIndex;
                } else {
                    penalties[*index as usize] += self.get_base_reward(*index);
                }
            }
        }

        //# Proposer and inclusion delay micro-rewards
        for index in self
            .get_unslashed_attesting_indices(matching_source_attestations.clone())
            .iter()
        {
            let attestation = matching_source_attestations
                .iter()
                .fold(None, |min, x| match min {
                    None => Some(x),
                    Some(y) => Some(
                        if get_attesting_indices(self, &x.data, &x.aggregation_bits)
                            .unwrap()
                            .any(|&x| x == *index)
                            && x.inclusion_delay < y.inclusion_delay
                        {
                            x
                        } else {
                            y
                        },
                    ),
                })
                .unwrap();

            let proposer_reward =
                (self.get_base_reward(*index) / T::proposer_reward_quotient()) as Gwei;
            rewards[attestation.proposer_index as usize] += proposer_reward;
            let max_attester_reward = self.get_base_reward(*index) - proposer_reward;
            rewards[*index as usize] += (max_attester_reward / attestation.inclusion_delay) as Gwei;
        }
        //# Inactivity penalty
        let finality_delay = previous_epoch - self.finalized_checkpoint.epoch;
        if finality_delay > T::min_epochs_to_inactivity_penalty() {
            let matching_target_attesting_indices =
                self.get_unslashed_attesting_indices(matching_target_attestations);
            for index in eligible_validator_indices.iter() {
                penalties[*index as usize] +=
                    (T::base_rewards_per_epoch() * self.get_base_reward(*index)) as Gwei;
                if !(matching_target_attesting_indices.contains(index)) {
                    penalties[*index as usize] +=
                        ((self.validators[*index as usize].effective_balance * finality_delay)
                            / T::inactivity_penalty_quotient()) as Gwei;
                }
            }
        }
        return (rewards, penalties);
    }

    fn process_rewards_and_penalties(&mut self) {
        if self.get_current_epoch() == T::genesis_epoch() {
            return;
        }
        let (rewards, penalties) = self.get_attestation_deltas();
        for (index, validator) in self.validators.iter_mut().enumerate() {
            increase_balance(validator, rewards[index]).unwrap();
            decrease_balance(validator, penalties[index]).unwrap();
        }
    }
}



#[cfg(test)]
mod process_slot_tests {
    use types::{beacon_state::*, config::MainnetConfig};
    use types::types::Validator;
<<<<<<< HEAD

    // use crate::{config::*};
    use super::*;
    #[test]
    fn test_base_reward() {
        assert_eq!(1,1);
        let mut bs: BeaconState<MainnetConfig> = BeaconState {
            ..BeaconState::default()
        };
        let mut val: Validator = Validator {
            ..Validator::default()
        };
        val.effective_balance = 5;
        val.slashed = false;
        bs.validators.push(val).unwrap();
        let mut index = 0;
        assert_eq!(5*64/4, bs.get_base_reward(index));
        
    } 

    fn test_get_attestation_deltas() {
        let mut bs: BeaconState<MainnetConfig> = BeaconState {
            slot: 1,
            ..BeaconState::default()
        };
        let mut val: Validator = Validator {
            ..Validator::default()
        };
        val.effective_balance = 5;
        let mut val2: Validator = Validator {
            ..Validator::default()
        };
        val.effective_balance = 5;        
        val2.effective_balance = 4;
        val.slashed= false;
        val2.slashed= true;
        bs.validators.push(val).unwrap();
        bs.validators.push(val2).unwrap();
        let base_reward1 = 5*64/4;
        let base_reward2 = 4*64/4;

        let reward1 = base_reward1;
        let penalty1 = 0;
        let reward2= 0;
        let penalty2 = base_reward2;
        bs.process_rewards_and_penalties();        
    }
=======
    assert_eq!(1, 1);
    let mut bs: BeaconState<MainnetConfig> = BeaconState {
        ..BeaconState::default()
    };
    let mut val: Validator = Validator {
        ..Validator::default()
    };
    val.effective_balance = 5;
    val.slashed = false;
    bs.validators.push(val).unwrap();
    let mut index = 0;
    assert_eq!(5 * 64 / 4, bs.get_base_reward(index));
>>>>>>> d54b27e4
}<|MERGE_RESOLUTION|>--- conflicted
+++ resolved
@@ -141,7 +141,6 @@
 mod process_slot_tests {
     use types::{beacon_state::*, config::MainnetConfig};
     use types::types::Validator;
-<<<<<<< HEAD
 
     // use crate::{config::*};
     use super::*;
@@ -189,18 +188,4 @@
         let penalty2 = base_reward2;
         bs.process_rewards_and_penalties();        
     }
-=======
-    assert_eq!(1, 1);
-    let mut bs: BeaconState<MainnetConfig> = BeaconState {
-        ..BeaconState::default()
-    };
-    let mut val: Validator = Validator {
-        ..Validator::default()
-    };
-    val.effective_balance = 5;
-    val.slashed = false;
-    bs.validators.push(val).unwrap();
-    let mut index = 0;
-    assert_eq!(5 * 64 / 4, bs.get_base_reward(index));
->>>>>>> d54b27e4
 }