use helper_functions;
use types::consts::*;
use types::{
    beacon_state::*,
    config::{Config, MainnetConfig},
};
// use types::types::*;
use crate::attestations::attestations::AttestableBlock;
use helper_functions::beacon_state_accessors::*;
use helper_functions::beacon_state_mutators::*;
use helper_functions::math::*;
use helper_functions::predicates::*;
use types::primitives::*;

pub trait StakeholderBlock<T>
where
    T: Config,
{
    fn get_base_reward(&self, index: ValidatorIndex) -> Gwei;
    fn get_attestation_deltas(&self) -> (Vec<Gwei>, Vec<Gwei>);
    fn process_rewards_and_penalties(&mut self);
}

impl<T> StakeholderBlock<T> for BeaconState<T>
where
    T: Config,
{
    fn get_base_reward(&self, index: ValidatorIndex) -> Gwei {
        let total_balance = get_total_active_balance(&self).unwrap();
        let effective_balance = self.validators[index as usize].effective_balance;
        return (effective_balance * T::base_reward_factor()
            / integer_squareroot(total_balance)
            / BASE_REWARDS_PER_EPOCH) as Gwei;
    }

    fn get_attestation_deltas(&self) -> (Vec<Gwei>, Vec<Gwei>) {
        let previous_epoch = get_previous_epoch(self);
        let total_balance = get_total_active_balance(self).unwrap();
        let mut rewards = Vec::new();
        let mut penalties = Vec::new();
        let mut eligible_validator_indices: Vec<ValidatorIndex> = Vec::new();

        for (index, v) in self.validators.iter().enumerate() {
            if is_active_validator(v, previous_epoch)
                || (v.slashed && previous_epoch + 1 < v.withdrawable_epoch)
            {
                eligible_validator_indices.push(index as ValidatorIndex);
                rewards.push(0);
                penalties.push(0);
            }
        }
        //# Micro-incentives for matching FFG source, FFG target, and head
        let matching_source_attestations = self.get_matching_source_attestations(previous_epoch);
        let matching_target_attestations = self.get_matching_target_attestations(previous_epoch);
        let matching_head_attestations = self.get_matching_head_attestations(previous_epoch);
        let vec = vec![
            matching_source_attestations.clone(),
            matching_target_attestations.clone(),
            matching_head_attestations.clone(),
        ];

        for attestations in vec.into_iter() {
            let unslashed_attesting_indices = self.get_unslashed_attesting_indices(attestations);
            let attesting_balance = get_total_balance(self, &unslashed_attesting_indices).unwrap();

            for &index in &eligible_validator_indices {
                if unslashed_attesting_indices.contains(&index) {
                    rewards[index as usize] += ((self.get_base_reward(index) * attesting_balance)
                        / total_balance)
                        as ValidatorIndex;
                } else {
                    penalties[index as usize] += self.get_base_reward(index);
                }
            }
        }

        //# Proposer and inclusion delay micro-rewards
        for index in self
            .get_unslashed_attesting_indices(matching_source_attestations.clone())
            .iter()
        {
            let attestation = matching_source_attestations
                .into_iter()
                .filter(|attestation| {
                    get_attesting_indices(self, &attestation.data, &attestation.aggregation_bits)
                        .expect("get_attesting_indices should succeed")
                        .contains(index)
                })
<<<<<<< HEAD
                .unwrap();
=======
                .min_by_key(|attestation| attestation.inclusion_delay)
                .expect("at least one matching attestation should exist");

>>>>>>> 12c0412d
            let proposer_reward =
                (self.get_base_reward(*index) / T::proposer_reward_quotient()) as Gwei;
            rewards[attestation.proposer_index as usize] += proposer_reward;
            let max_attester_reward = self.get_base_reward(*index) - proposer_reward;
            rewards[*index as usize] += (max_attester_reward / attestation.inclusion_delay) as Gwei;
        }
        //# Inactivity penalty
        let finality_delay = previous_epoch - self.finalized_checkpoint.epoch;
        if finality_delay > T::min_epochs_to_inactivity_penalty() {
            let matching_target_attesting_indices =
                self.get_unslashed_attesting_indices(matching_target_attestations);
            for index in eligible_validator_indices {
                penalties[index as usize] +=
                    (BASE_REWARDS_PER_EPOCH * self.get_base_reward(index)) as Gwei;
                if !(matching_target_attesting_indices.contains(&index)) {
                    penalties[index as usize] +=
                        ((self.validators[index as usize].effective_balance * finality_delay)
                            / T::inactivity_penalty_quotient()) as Gwei;
                }
            }
        }
        return (rewards, penalties);
    }

    fn process_rewards_and_penalties(&mut self) {
        if get_current_epoch(&self) == T::genesis_epoch() {
            return;
        }
        let (rewards, penalties) = self.get_attestation_deltas();
        for (index, validator) in self.validators.clone().iter_mut().enumerate() {
            increase_balance(self, index as u64, rewards[index]).unwrap();
            decrease_balance(self, index as u64, penalties[index]).unwrap();
        }
    }
}

#[cfg(test)]
mod process_slot_tests {
    use crate::rewards_and_penalties::rewards_and_penalties::StakeholderBlock;
    use types::{
        beacon_state::*,
        config::{Config, MainnetConfig},
        types::Validator,
    };

    fn test() {
        // let mut bs: BeaconState<MainnetConfig> = BeaconState {
        //     ..BeaconState::default()
        // };
        // let mut val: Validator = Validator {
        //     ..Validator::default()
        // };
        // val.effective_balance = 5;
        // val.slashed = false;
        // bs.validators.push(val).unwrap();
        // let mut index = 0;
        // assert_eq!(5 * 64 / 4, bs.get_base_reward(index));
    }
}<|MERGE_RESOLUTION|>--- conflicted
+++ resolved
@@ -86,13 +86,9 @@
                         .expect("get_attesting_indices should succeed")
                         .contains(index)
                 })
-<<<<<<< HEAD
-                .unwrap();
-=======
                 .min_by_key(|attestation| attestation.inclusion_delay)
                 .expect("at least one matching attestation should exist");
 
->>>>>>> 12c0412d
             let proposer_reward =
                 (self.get_base_reward(*index) / T::proposer_reward_quotient()) as Gwei;
             rewards[attestation.proposer_index as usize] += proposer_reward;
