--- conflicted
+++ resolved
@@ -10,12 +10,7 @@
 itertools = "0.8"
 eth2_ssz_types = { git = "https://github.com/sigp/lighthouse" }
 merkle_proof = { git = "https://github.com/sigp/lighthouse" }
-<<<<<<< HEAD
-helper_functions = { path = "../helper_functions/helper_functions_1" }
-core = { path = "../core" }
-=======
 helper_functions = { path = "../helper_functions/helper_functions_2" }
->>>>>>> 12c0412d
 log = "0.4"
 tree_hash = { git = 'https://github.com/sigp/lighthouse' }
 tree_hash_derive = { git = 'https://github.com/sigp/lighthouse' }
