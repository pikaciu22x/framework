[package]
name = "transition_functions"
version = "0.1.0"
authors = ["pikaciu22x <bratcikov@gmail.com>"]
edition = "2018"

[dependencies]
bls = { git = "https://github.com/sigp/lighthouse" }
integer-sqrt = "0.1"
itertools = "0.8"
eth2_ssz_types = { git = "https://github.com/sigp/lighthouse" }
merkle_proof = { git = "https://github.com/sigp/lighthouse" }
helper_functions = { path = "../helper_functions/helper_functions_interface" }
core = { path = "../core" }
log = "0.4"
tree_hash = { git = 'https://github.com/sigp/lighthouse' }
tree_hash_derive = { git = 'https://github.com/sigp/lighthouse' }
types = { path = "../types" }
rayon = "1.0"
<<<<<<< HEAD
ethereum-types = "0.6"
mockall = "0.5.2"
=======
ethereum-types = "0.8"
>>>>>>> fdaa75dc
<|MERGE_RESOLUTION|>--- conflicted
+++ resolved
@@ -17,9 +17,5 @@
 tree_hash_derive = { git = 'https://github.com/sigp/lighthouse' }
 types = { path = "../types" }
 rayon = "1.0"
-<<<<<<< HEAD
-ethereum-types = "0.6"
-mockall = "0.5.2"
-=======
 ethereum-types = "0.8"
->>>>>>> fdaa75dc
+mockall = "0.5.2"