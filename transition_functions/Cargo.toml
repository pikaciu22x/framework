--- conflicted
+++ resolved
@@ -5,27 +5,15 @@
 edition = '2018'
 
 [dependencies]
-<<<<<<< HEAD
-bls = '0.1.0'
-integer-sqrt = "0.1"
-itertools = "0.8"
+bls = { path = '../utils/bls' }
+integer-sqrt = '0.1'
+itertools = '0.8'
 eth2_ssz_types = '0.2.0'
 merkle_proof = '0.1.0'
 helper_functions = '0.1.0'
-log = "0.4"
+log = '0.4'
 tree_hash = '0.1.1'
 tree_hash_derive = '0.2.0'
-=======
-bls = { path = '../utils/bls' }
-integer-sqrt = '0.1'
-itertools = '0.8'
-eth2_ssz_types = { git = 'https://github.com/sigp/lighthouse' }
-merkle_proof = { git = 'https://github.com/sigp/lighthouse' }
-helper_functions = { path = '../helper_functions/helper_functions_2' }
-log = '0.4'
-tree_hash = { git = 'https://github.com/sigp/lighthouse' }
-tree_hash_derive = { git = 'https://github.com/sigp/lighthouse' }
->>>>>>> 255f6b89
 typenum = '1.11.2'
 types = { path = '../types' }
 rayon = '1.0'
@@ -33,11 +21,7 @@
 mockall = '0.5.2'
 
 [dev-dependencies]
-<<<<<<< HEAD
-eth2_ssz = '0.1.2'
-=======
 ssz_new = { path = '../utils/ssz_new' }
->>>>>>> 255f6b89
 spec_test_utils = { path = '../spec_test_utils' }
 test-generator = '0.3.0'
 void = '1.0.2'