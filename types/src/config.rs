#![allow(clippy::module_name_repetitions)]

use core::fmt::Debug;
use core::hash::Hash;

use serde::{Deserialize, Serialize};
use typenum::{NonZero, Prod, Unsigned};

use crate::primitives::DomainType;

pub trait Config
where
    Self: Clone + Copy + PartialEq + Eq + Hash + PartialOrd + Ord + Default + Debug + 'static,
{
    type EpochsPerSlashingsVector: Unsigned
        + Clone
        + Copy
        + PartialEq
        + Eq
        + Hash
        + PartialOrd
        + Ord
        + Default
        + Debug;
    type EpochsPerHistoricalVector: Unsigned
        + Clone
        + Copy
        + PartialEq
        + Eq
        + Hash
        + PartialOrd
        + Ord
        + Default
        + Debug;
    type HistoricalRootsLimit: Unsigned
        + Clone
        + Copy
        + PartialEq
        + Eq
        + Hash
        + PartialOrd
        + Ord
        + Default
        + Debug;
    type MaxAttesterSlashings: Unsigned
        + Clone
        + Copy
        + PartialEq
        + Eq
        + Hash
        + PartialOrd
        + Ord
        + Default
        + Debug
        + Send
        + Sync;
    type MaxAttestations: Unsigned
        + Clone
        + Copy
        + PartialEq
        + Eq
        + Hash
        + PartialOrd
        + Ord
        + Default
        + Debug
        + Send
        + Sync;
    type MaxAttestationsPerEpoch: Unsigned
        + Clone
        + Copy
        + PartialEq
        + Eq
        + Hash
        + PartialOrd
        + Ord
        + Default
        + Debug;
    type MaxDeposits: Unsigned
        + Clone
        + Copy
        + PartialEq
        + Eq
        + Hash
        + PartialOrd
        + Ord
        + Default
        + Debug
        + Send
        + Sync;
    type MaxProposerSlashings: Unsigned
        + Clone
        + Copy
        + PartialEq
        + Eq
        + Hash
        + PartialOrd
        + Ord
        + Default
        + Debug
        + Send
        + Sync;
    type MaxValidatorsPerCommittee: Unsigned
        + Clone
        + Copy
        + PartialEq
        + Eq
        + Hash
        + PartialOrd
        + Ord
        + Default
        + Debug
        + Send
        + Sync;
    type MaxVoluntaryExits: Unsigned
        + Clone
        + Copy
        + PartialEq
        + Eq
        + Hash
        + PartialOrd
        + Ord
        + Default
        + Debug
        + Send
        + Sync;
    type SecondsPerSlot: Unsigned + NonZero;
    type SlotsPerEpoch: Unsigned
        + Clone
        + Copy
        + PartialEq
        + Eq
        + Hash
        + PartialOrd
        + Ord
        + Default
        + Debug;
    type SlotsPerEth1VotingPeriod: Unsigned
        + Clone
        + Copy
        + PartialEq
        + Eq
        + Hash
        + PartialOrd
        + Ord
        + Default
        + Debug;
    type SlotsPerHistoricalRoot: Unsigned
        + Clone
        + Copy
        + PartialEq
        + Eq
        + Hash
        + PartialOrd
        + Ord
        + Default
        + Debug;
    type ValidatorRegistryLimit: Unsigned
        + Clone
        + Copy
        + PartialEq
        + Eq
        + Hash
        + PartialOrd
        + Ord
        + Default
        + Debug;

    fn activation_exit_delay() -> u64 {
        4
    }
    fn base_reward_factor() -> u64 {
        64
    }
    fn bls_withdrawal_prefix_byte() -> u8 {
        0x00
    }
    fn churn_limit_quotient() -> u64 {
        0x0001_0000
    }
<<<<<<< HEAD
    fn domain_attestation() -> u32 {
        2
    }
    fn domain_beacon_proposer() -> u32 {
        0
    }
    fn domain_deposit() -> u32 {
        3
    }
    fn domain_randao() -> u32 {
        1
    }
    fn domain_transfer() -> u32 {
        5
    }
    fn domain_voluntary_exit() -> u32 {
=======
    fn domain_beacon_proposer() -> DomainType {
        0
    }
    fn domain_attestation() -> DomainType {
        1
    }
    fn domain_randao() -> DomainType {
        2
    }
    fn domain_deposit() -> DomainType {
        3
    }
    fn domain_voluntary_exit() -> DomainType {
>>>>>>> 12c0412d
        4
    }
    fn effective_balance_increment() -> u64 {
        1_000_000_000
    }
    fn ejection_balance() -> u64 {
        16_000_000_000
    }
    fn genesis_epoch() -> u64 {
        0
    }
    fn genesis_slot() -> u64 {
        0
    }
    fn inactivity_penalty_quotient() -> u64 {
        2_u64.pow(25)
    }
    fn max_committees_per_slot() -> u64 {
        64
    }
    fn max_effective_balance() -> u64 {
        32_000_000_000
    }
    fn max_epochs_per_crosslink() -> u64 {
        4
    }
    fn min_attestation_inclusion_delay() -> u64 {
        1
    }
    fn min_deposit_amount() -> u64 {
        1_000_000_000
    }
    fn min_epochs_to_inactivity_penalty() -> u64 {
        4
    }
    fn min_genesis_active_validator_count() -> u64 {
        64
    }
    // Bitcoin's 11th anniversary
    // (see <https://github.com/ethereum/eth2.0-specs/issues/1129#issue-448918350>).
    fn min_genesis_time() -> u64 {
        1_578_009_600
    }
    fn min_per_epoch_churn_limit() -> u64 {
        4
    }
    fn min_seed_lookahead() -> u64 {
        1
    }
    fn min_slashing_penalty_quotient() -> u64 {
        32
    }
    fn min_validator_withdrawability_delay() -> u64 {
        256
    }
    fn persistent_committee_period() -> u64 {
        2_u64.pow(11)
    }
    fn proposer_reward_quotient() -> u64 {
        8
    }
    fn shuffle_round_count() -> u64 {
        10
    }
    fn target_committee_size() -> u64 {
        128
    }
    fn whistleblower_reward_quotient() -> u64 {
        512
    }
    fn far_future_epoch() -> u64 {
        u64::max_value()
    }
}

#[derive(
    Clone, Copy, PartialEq, Eq, Hash, PartialOrd, Ord, Default, Debug, Deserialize, Serialize,
)]
pub struct MainnetConfig {}

impl Config for MainnetConfig {
    type EpochsPerSlashingsVector = typenum::U8192;
    type EpochsPerHistoricalVector = typenum::U65536;
    type HistoricalRootsLimit = typenum::U16777216;
    type MaxAttesterSlashings = typenum::U1;
    type MaxAttestations = typenum::U128;
    type MaxAttestationsPerEpoch = Prod<Self::MaxAttestations, Self::SlotsPerEpoch>;
    type MaxDeposits = typenum::U16;
    type MaxProposerSlashings = typenum::U16;
    type MaxValidatorsPerCommittee = typenum::U2048;
    type MaxVoluntaryExits = typenum::U16;
    type SecondsPerSlot = typenum::U12;
    type SlotsPerEpoch = typenum::U32;
    type SlotsPerEth1VotingPeriod = typenum::U1024;
    type SlotsPerHistoricalRoot = typenum::U8192;
    type ValidatorRegistryLimit = typenum::U1099511627776;
}

#[derive(
    Clone, Copy, PartialEq, Eq, Hash, PartialOrd, Ord, Default, Debug, Deserialize, Serialize,
)]
pub struct MinimalConfig;

impl Config for MinimalConfig {
    type EpochsPerSlashingsVector = typenum::U64;
    type EpochsPerHistoricalVector = typenum::U64;
    type HistoricalRootsLimit = typenum::U16777216;
    type MaxAttesterSlashings = typenum::U1;
    type MaxAttestations = typenum::U128;
    type MaxAttestationsPerEpoch = Prod<Self::MaxAttestations, Self::SlotsPerEpoch>;
    type MaxDeposits = typenum::U16;
    type MaxProposerSlashings = typenum::U16;
    type MaxValidatorsPerCommittee = typenum::U2048;
    type MaxVoluntaryExits = typenum::U16;
    type SecondsPerSlot = typenum::U6;
    type SlotsPerEpoch = typenum::U8;
    type SlotsPerEth1VotingPeriod = typenum::U16;
    type SlotsPerHistoricalRoot = typenum::U64;
    type ValidatorRegistryLimit = typenum::U1099511627776;

    fn max_committees_per_slot() -> u64 {
        4
    }
    fn target_committee_size() -> u64 {
        4
    }
}<|MERGE_RESOLUTION|>--- conflicted
+++ resolved
@@ -178,24 +178,6 @@
     fn churn_limit_quotient() -> u64 {
         0x0001_0000
     }
-<<<<<<< HEAD
-    fn domain_attestation() -> u32 {
-        2
-    }
-    fn domain_beacon_proposer() -> u32 {
-        0
-    }
-    fn domain_deposit() -> u32 {
-        3
-    }
-    fn domain_randao() -> u32 {
-        1
-    }
-    fn domain_transfer() -> u32 {
-        5
-    }
-    fn domain_voluntary_exit() -> u32 {
-=======
     fn domain_beacon_proposer() -> DomainType {
         0
     }
@@ -209,7 +191,6 @@
         3
     }
     fn domain_voluntary_exit() -> DomainType {
->>>>>>> 12c0412d
         4
     }
     fn effective_balance_increment() -> u64 {
