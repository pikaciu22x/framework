--- conflicted
+++ resolved
@@ -32,13 +32,8 @@
     Hash,
     Deserialize,
     Serialize,
-<<<<<<< HEAD
-    SszEncode,
-    SszDecode,
-=======
-    Encode,
-    Decode,
->>>>>>> 835f32eb
+    SszEncode,
+    SszDecode,
     TreeHash,
     SignedRoot,
     Default,
@@ -179,13 +174,8 @@
     Hash,
     Deserialize,
     Serialize,
-<<<<<<< HEAD
-    SszEncode,
-    SszDecode,
-=======
-    Encode,
-    Decode,
->>>>>>> 835f32eb
+    SszEncode,
+    SszDecode,
     TreeHash,
 )]
 pub struct Checkpoint {
@@ -247,13 +237,8 @@
     Debug,
     Deserialize,
     Serialize,
-<<<<<<< HEAD
-    SszEncode,
-    SszDecode,
-=======
-    Encode,
-    Decode,
->>>>>>> 835f32eb
+    SszEncode,
+    SszDecode,
     TreeHash,
     SignedRoot,
     Default,
@@ -271,7 +256,6 @@
 }
 
 #[derive(
-<<<<<<< HEAD
     Clone,
     PartialEq,
     Debug,
@@ -282,9 +266,6 @@
     TreeHash,
     SignedRoot,
     Default,
-=======
-    Clone, PartialEq, Debug, Deserialize, Serialize, Encode, Decode, TreeHash, SignedRoot, Default,
->>>>>>> 835f32eb
 )]
 pub struct IndexedAttestation<C: Config> {
     pub attesting_indices: VariableList<u64, C::MaxValidatorsPerCommittee>,
@@ -301,12 +282,7 @@
     pub proposer_index: u64,
 }
 
-<<<<<<< HEAD
 #[derive(Clone, PartialEq, Eq, Debug, Deserialize, Serialize, SszEncode, SszDecode, TreeHash)]
-=======
-#[derive(Clone, PartialEq, Eq, Debug, Deserialize, Serialize, Encode, Decode, TreeHash)]
->>>>>>> 835f32eb
-
 pub struct ProposerSlashing {
     pub proposer_index: u64,
     pub header_1: BeaconBlockHeader,
