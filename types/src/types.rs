--- conflicted
+++ resolved
@@ -16,11 +16,7 @@
 pub struct Attestation<C: Config> {
     pub aggregation_bits: BitList<C::MaxValidatorsPerCommittee>,
     pub data: AttestationData,
-<<<<<<< HEAD
-    pub custody_bits: BitList<C::MaxValidatorsPerCommittee>,
-=======
-    #[signed_root(skip_hashing)]
->>>>>>> 12c0412d
+    #[signed_root(skip_hashing)]
     pub signature: AggregateSignature,
 }
 
@@ -247,13 +243,6 @@
 )]
 pub struct IndexedAttestation<C: Config> {
     pub attesting_indices: VariableList<u64, C::MaxValidatorsPerCommittee>,
-<<<<<<< HEAD
-    // temp:
-    pub custody_bit_0_indices: VariableList<u64, C::MaxValidatorsPerCommittee>,
-    pub custody_bit_1_indices: VariableList<u64, C::MaxValidatorsPerCommittee>,
-    //
-=======
->>>>>>> 12c0412d
     pub data: AttestationData,
     #[signed_root(skip_hashing)]
     pub signature: AggregateSignature,
