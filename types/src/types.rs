--- conflicted
+++ resolved
@@ -102,13 +102,9 @@
     }
 }
 
-<<<<<<< HEAD
-#[derive(Clone, PartialEq, Debug, Deserialize, Serialize, Encode, Decode, TreeHash, SignedRoot)]
-=======
 #[derive(
     Clone, PartialEq, Debug, Deserialize, Serialize, Encode, Decode, TreeHash, SignedRoot,
 )]
->>>>>>> 34760ca3
 pub struct BeaconBlockBody<C: Config> {
     pub randao_reveal: Signature,
     pub eth1_data: Eth1Data,
@@ -154,9 +150,6 @@
 }
 
 #[derive(
-<<<<<<< HEAD
-    Clone, PartialEq, Eq, Debug, Deserialize, Serialize, Encode, Decode, TreeHash, SignedRoot,
-=======
     Clone,
     PartialEq,
     Eq,
@@ -167,7 +160,6 @@
     Decode,
     TreeHash,
     SignedRoot,
->>>>>>> 34760ca3
 )]
 pub struct BeaconBlockHeader {
     pub slot: Slot,
@@ -198,22 +190,7 @@
 }
 
 #[derive(
-<<<<<<< HEAD
-    Clone,
-    Copy,
-    PartialEq,
-    Eq,
-    Debug,
-    Default,
-    Hash,
-    Deserialize,
-    Serialize,
-    Encode,
-    Decode,
-    TreeHash,
-=======
     Clone, Copy, PartialEq, Eq, Debug, Default, Hash, Deserialize, Serialize, Encode, Decode, TreeHash,
->>>>>>> 34760ca3
 )]
 pub struct Checkpoint {
     pub epoch: Epoch,
