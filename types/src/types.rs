--- conflicted
+++ resolved
@@ -308,7 +308,6 @@
     pub proposer_index: u64,
 }
 
-<<<<<<< HEAD
 impl<C> Default for PendingAttestation<C>
 where
     C: Config,
@@ -325,9 +324,6 @@
 }
 
 #[derive(Clone, PartialEq, Eq, Debug, Deserialize, Serialize, Encode, Decode, TreeHash)]
-=======
-#[derive(Clone, PartialEq, Eq, Debug, Deserialize, Serialize, SszEncode, SszDecode, TreeHash)]
->>>>>>> aa51beec
 pub struct ProposerSlashing {
     pub proposer_index: u64,
     pub header_1: BeaconBlockHeader,
