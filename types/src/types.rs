#![allow(clippy::default_trait_access)]

//temporary Lighthouse SSZ and hashing implementation
use bls::PublicKeyBytes;
use ethereum_types::H256 as Hash256;
use serde::{Deserialize, Serialize};
use ssz_new_derive::{SszDecode, SszEncode};
use ssz_types::{BitList, FixedVector, VariableList};
use tree_hash::TreeHash;
use tree_hash_derive::{SignedRoot, TreeHash};
use typenum::{Sum, U1};

use crate::config::*;
use crate::consts;
use crate::primitives::*;

#[derive(
    Clone, PartialEq, Debug, Deserialize, Serialize, SszEncode, SszDecode, TreeHash, SignedRoot,
)]
pub struct Attestation<C: Config> {
    pub aggregation_bits: BitList<C::MaxValidatorsPerCommittee>,
    pub data: AttestationData,
    #[signed_root(skip_hashing)]
    pub signature: AggregateSignatureBytes,
}

#[derive(
    Clone,
    PartialEq,
    Eq,
    Debug,
    Hash,
    Deserialize,
    Serialize,
    SszEncode,
    SszDecode,
    TreeHash,
    SignedRoot,
    Default,
)]
pub struct AttestationData {
    pub slot: Slot,
    pub index: u64,
    pub beacon_block_root: H256,
    pub source: Checkpoint,
    pub target: Checkpoint,
}

#[derive(
    Clone, PartialEq, Eq, Debug, Deserialize, Serialize, SszEncode, SszDecode, TreeHash, SignedRoot,
)]
pub struct AttestationDataAndCustodyBit {
    pub data: AttestationData,
    pub custody_bit: bool,
}

#[derive(
    Clone,
    Copy,
    PartialEq,
    Eq,
    Debug,
    Default,
    Deserialize,
    Serialize,
    SszEncode,
    SszDecode,
    TreeHash,
    SignedRoot,
)]
pub struct AttestationDuty {
    pub slot: Slot,
    pub shard: Shard,
    pub committee_index: usize,
    pub committee_len: usize,
}

#[derive(Clone, PartialEq, Debug, Deserialize, Serialize, SszEncode, SszDecode, TreeHash)]
pub struct AttesterSlashing<C: Config> {
    pub attestation_1: IndexedAttestation<C>,
    pub attestation_2: IndexedAttestation<C>,
}

#[derive(
    Clone, PartialEq, Debug, Deserialize, Serialize, SszEncode, SszDecode, TreeHash, SignedRoot,
)]
pub struct BeaconBlock<C: Config> {
    pub slot: Slot,
    pub parent_root: H256,
    pub state_root: H256,
    pub body: BeaconBlockBody<C>,
    #[signed_root(skip_hashing)]
    pub signature: SignatureBytes,
}

impl<C: Config> Default for BeaconBlock<C> {
    fn default() -> Self {
        Self {
            slot: Default::default(),
            parent_root: Default::default(),
            state_root: Default::default(),
            body: Default::default(),
            signature: SignatureBytes::empty(),
        }
    }
}

#[derive(
    Clone, PartialEq, Debug, Deserialize, Serialize, SszEncode, SszDecode, TreeHash, SignedRoot,
)]
pub struct BeaconBlockBody<C: Config> {
    pub randao_reveal: SignatureBytes,
    pub eth1_data: Eth1Data,
    pub graffiti: H256,
    pub proposer_slashings: VariableList<ProposerSlashing, C::MaxProposerSlashings>,
    pub attester_slashings: VariableList<AttesterSlashing<C>, C::MaxAttesterSlashings>,
    pub attestations: VariableList<Attestation<C>, C::MaxAttestations>,
    pub deposits: VariableList<Deposit, C::MaxDeposits>,
    pub voluntary_exits: VariableList<VoluntaryExit, C::MaxVoluntaryExits>,
}

impl<C: Config> Default for BeaconBlockBody<C> {
    fn default() -> Self {
        Self {
            randao_reveal: SignatureBytes::empty(),
            eth1_data: Default::default(),
            graffiti: Default::default(),
            proposer_slashings: Default::default(),
            attester_slashings: Default::default(),
            attestations: Default::default(),
            deposits: Default::default(),
            voluntary_exits: Default::default(),
        }
    }
}

#[derive(
    Clone, PartialEq, Eq, Debug, Deserialize, Serialize, SszEncode, SszDecode, TreeHash, SignedRoot,
)]
pub struct BeaconBlockHeader {
    pub slot: Slot,
    pub parent_root: H256,
    pub state_root: H256,
    pub body_root: H256,
    #[signed_root(skip_hashing)]
    pub signature: SignatureBytes,
}

impl Default for BeaconBlockHeader {
    fn default() -> Self {
        Self {
            slot: Default::default(),
            parent_root: Default::default(),
            state_root: Default::default(),
            body_root: Default::default(),
            signature: SignatureBytes::empty(),
        }
    }
}

impl BeaconBlockHeader {
    pub fn canonical_root(&self) -> Hash256 {
        Hash256::from_slice(&self.tree_hash_root()[..])
    }
}

#[derive(
    Clone,
    Copy,
    PartialEq,
    Eq,
    Debug,
    Default,
    Hash,
    Deserialize,
    Serialize,
    SszEncode,
    SszDecode,
    TreeHash,
)]
pub struct Checkpoint {
    pub epoch: Epoch,
    pub root: H256,
}

#[derive(
    Clone,
    PartialEq,
    Eq,
    Debug,
    Default,
    Hash,
    Deserialize,
    Serialize,
    SszEncode,
    SszDecode,
    TreeHash,
)]
pub struct Crosslink {
    pub shard: u64,
    pub parent_root: H256,
    pub start_epoch: Epoch,
    pub end_epoch: Epoch,
    pub data_root: H256,
}

#[derive(Clone, PartialEq, Debug, Deserialize, Serialize, SszEncode, SszDecode, TreeHash)]
pub struct Deposit {
    pub proof: FixedVector<H256, Sum<consts::DepositContractTreeDepth, U1>>,
    pub data: DepositData,
}

#[derive(
    Clone, PartialEq, Eq, Debug, Deserialize, Serialize, SszEncode, SszDecode, TreeHash, SignedRoot,
)]
pub struct DepositData {
    pub pubkey: PublicKeyBytes,
    pub withdrawal_credentials: H256,
    pub amount: u64,
    #[signed_root(skip_hashing)]
    pub signature: SignatureBytes,
}

#[derive(
    Clone, PartialEq, Eq, Debug, Default, Deserialize, Serialize, SszEncode, SszDecode, TreeHash,
)]
pub struct Eth1Data {
    pub deposit_root: H256,
    pub deposit_count: u64,
    pub block_hash: H256,
}

#[derive(
    Clone,
    PartialEq,
    Eq,
    Debug,
    Deserialize,
    Serialize,
    SszEncode,
    SszDecode,
    TreeHash,
    SignedRoot,
    Default,
)]
pub struct Fork {
    pub previous_version: Version,
    pub current_version: Version,
    pub epoch: Epoch,
}

#[derive(Clone, PartialEq, Debug, Deserialize, Serialize, SszEncode, SszDecode, TreeHash)]
pub struct HistoricalBatch<C: Config> {
    pub block_roots: FixedVector<H256, C::SlotsPerHistoricalRoot>,
    pub state_roots: FixedVector<H256, C::SlotsPerHistoricalRoot>,
}

<<<<<<< HEAD
#[derive(Clone, PartialEq, Debug, Deserialize, Serialize, Encode, Decode, TreeHash, SignedRoot)]
=======
#[derive(
    Clone,
    PartialEq,
    Debug,
    Deserialize,
    Serialize,
    SszEncode,
    SszDecode,
    TreeHash,
    SignedRoot,
    Default,
)]
>>>>>>> 255f6b89
pub struct IndexedAttestation<C: Config> {
    pub attesting_indices: VariableList<u64, C::MaxValidatorsPerCommittee>,
    pub data: AttestationData,
    #[signed_root(skip_hashing)]
    pub signature: AggregateSignatureBytes,
}

<<<<<<< HEAD
impl<C: Config> Default for IndexedAttestation<C> {
    fn default() -> Self {
        Self {
            attesting_indices: Default::default(),
            data: Default::default(),
            signature: AggregateSignatureBytes::empty(),
        }
    }
}

#[derive(Clone, PartialEq, Debug, Deserialize, Serialize, Encode, Decode, TreeHash)]
=======
#[derive(Clone, PartialEq, Debug, Deserialize, Serialize, SszEncode, SszDecode, TreeHash)]
>>>>>>> 255f6b89
pub struct PendingAttestation<C: Config> {
    pub aggregation_bits: BitList<C::MaxValidatorsPerCommittee>,
    pub data: AttestationData,
    pub inclusion_delay: u64,
    pub proposer_index: u64,
}

#[derive(Clone, PartialEq, Eq, Debug, Deserialize, Serialize, SszEncode, SszDecode, TreeHash)]
pub struct ProposerSlashing {
    pub proposer_index: u64,
    pub header_1: BeaconBlockHeader,
    pub header_2: BeaconBlockHeader,
}

#[derive(
    Clone, PartialEq, Eq, Debug, Deserialize, Serialize, SszEncode, SszDecode, TreeHash, SignedRoot,
)]
pub struct Transfer {
    pub sender: u64,
    pub recipient: u64,
    pub amount: u64,
    pub fee: u64,
    pub slot: Slot,
    pub pubkey: PublicKeyBytes,
    #[signed_root(skip_hashing)]
    pub signature: SignatureBytes,
}

#[derive(Clone, PartialEq, Eq, Debug, Deserialize, Serialize, SszEncode, SszDecode, TreeHash)]
pub struct Validator {
    pub pubkey: PublicKeyBytes,
    pub withdrawal_credentials: H256,
    pub effective_balance: u64,
    pub slashed: bool,
    pub activation_eligibility_epoch: Epoch,
    pub activation_epoch: Epoch,
    pub exit_epoch: Epoch,
    pub withdrawable_epoch: Epoch,
}

impl Default for Validator {
    fn default() -> Self {
        Self {
            pubkey: PublicKeyBytes::empty(),
            withdrawal_credentials: Default::default(),
            effective_balance: Default::default(),
            slashed: Default::default(),
            activation_eligibility_epoch: Default::default(),
            activation_epoch: Default::default(),
            exit_epoch: Default::default(),
            withdrawable_epoch: Default::default(),
        }
    }
}

#[derive(
    Clone, PartialEq, Eq, Debug, Deserialize, Serialize, SszEncode, SszDecode, TreeHash, SignedRoot,
)]
pub struct VoluntaryExit {
    pub epoch: Epoch,
    pub validator_index: u64,
    #[signed_root(skip_hashing)]
    pub signature: SignatureBytes,
}<|MERGE_RESOLUTION|>--- conflicted
+++ resolved
@@ -255,9 +255,6 @@
     pub state_roots: FixedVector<H256, C::SlotsPerHistoricalRoot>,
 }
 
-<<<<<<< HEAD
-#[derive(Clone, PartialEq, Debug, Deserialize, Serialize, Encode, Decode, TreeHash, SignedRoot)]
-=======
 #[derive(
     Clone,
     PartialEq,
@@ -268,9 +265,7 @@
     SszDecode,
     TreeHash,
     SignedRoot,
-    Default,
-)]
->>>>>>> 255f6b89
+)]
 pub struct IndexedAttestation<C: Config> {
     pub attesting_indices: VariableList<u64, C::MaxValidatorsPerCommittee>,
     pub data: AttestationData,
@@ -278,7 +273,6 @@
     pub signature: AggregateSignatureBytes,
 }
 
-<<<<<<< HEAD
 impl<C: Config> Default for IndexedAttestation<C> {
     fn default() -> Self {
         Self {
@@ -289,10 +283,7 @@
     }
 }
 
-#[derive(Clone, PartialEq, Debug, Deserialize, Serialize, Encode, Decode, TreeHash)]
-=======
 #[derive(Clone, PartialEq, Debug, Deserialize, Serialize, SszEncode, SszDecode, TreeHash)]
->>>>>>> 255f6b89
 pub struct PendingAttestation<C: Config> {
     pub aggregation_bits: BitList<C::MaxValidatorsPerCommittee>,
     pub data: AttestationData,
