use derive_more::From;
use ssz::DecodeError;

#[derive(PartialEq, Debug, From)]
pub enum Error {
    SlotOutOfRange,
    IndexOutOfRange,
    IndicesNotSorted,
    IndicesExceedMaxValidators,
    InvalidSignature,
    NumberExceedsCapacity,
    ArrayIsEmpty,
    NotAHash,
<<<<<<< HEAD
    SszDecode(DecodeError),
=======
    AttestationBitsInvalid,
    ConversionToUsize,
    ValidatorExitAlreadyInitiated,
    PubKeyConversionError,
    SignatureConversionError,
>>>>>>> 4007e4ec
}<|MERGE_RESOLUTION|>--- conflicted
+++ resolved
@@ -11,13 +11,12 @@
     NumberExceedsCapacity,
     ArrayIsEmpty,
     NotAHash,
-<<<<<<< HEAD
-    SszDecode(DecodeError),
-=======
+
     AttestationBitsInvalid,
     ConversionToUsize,
     ValidatorExitAlreadyInitiated,
     PubKeyConversionError,
     SignatureConversionError,
->>>>>>> 4007e4ec
+
+    SszDecode(DecodeError),
 }