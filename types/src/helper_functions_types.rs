use derive_more::From;
use ssz_new::SszDecodeError;

#[derive(PartialEq, Debug, From)]
pub enum Error {
    SlotOutOfRange,
    IndexOutOfRange,
    IndicesNotSorted,
    IndicesExceedMaxValidators,
    InvalidSignature,
    NumberExceedsCapacity,
    ArrayIsEmpty,
    NotAHash,
<<<<<<< HEAD

    AttestationBitsInvalid,
    ConversionToUsize,
    ValidatorExitAlreadyInitiated,
    PubKeyConversionError,
    SignatureConversionError,

    SszDecode(DecodeError),
=======
    SszDecode(SszDecodeError),
>>>>>>> 255f6b89
}<|MERGE_RESOLUTION|>--- conflicted
+++ resolved
@@ -11,7 +11,6 @@
     NumberExceedsCapacity,
     ArrayIsEmpty,
     NotAHash,
-<<<<<<< HEAD
 
     AttestationBitsInvalid,
     ConversionToUsize,
@@ -19,8 +18,5 @@
     PubKeyConversionError,
     SignatureConversionError,
 
-    SszDecode(DecodeError),
-=======
     SszDecode(SszDecodeError),
->>>>>>> 255f6b89
 }