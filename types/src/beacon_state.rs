<<<<<<< HEAD
use crate::{
    config::*, consts, helper_functions_types::Error as HelperError, primitives::*, types::*,
};
use ethereum_types::H256 as Hash256;
use serde::{Deserialize, Serialize};
use ssz_derive::{Decode, Encode};
use ssz_types::{BitVector, Error as SzzError, FixedVector, VariableList};
=======
use crate::{config::*, consts, primitives::*, types::*};
use ethereum_types::H256 as Hash256;
use serde::{Deserialize, Serialize};
use ssz_derive::{Decode, Encode};
use ssz_types::{BitVector, FixedVector, VariableList};
>>>>>>> fdaa75dc
use tree_hash::TreeHash;
use tree_hash_derive::TreeHash;

#[derive(Debug, PartialEq)]
pub enum Error {
    EpochOutOfBounds,
    SlotOutOfBounds,
    ShardOutOfBounds,
    UnknownValidator,
    UnableToDetermineProducer,
    InvalidBitfield,
    ValidatorIsWithdrawable,
    UnableToShuffle,
    TooManyValidators,
    InsufficientValidators,
    InsufficientRandaoMixes,
    InsufficientBlockRoots,
    InsufficientIndexRoots,
    InsufficientAttestations,
    InsufficientCommittees,
    InsufficientStateRoots,
    NoCommitteeForShard,
    NoCommitteeForSlot,
    ZeroSlotsPerEpoch,
    PubkeyCacheInconsistent,
    PubkeyCacheIncomplete {
        cache_len: usize,
        registry_len: usize,
    },
    PreviousCommitteeCacheUninitialized,
    CurrentCommitteeCacheUninitialized,
    //RelativeEpochError(RelativeEpochError),
    //CommitteeCacheUninitialized(RelativeEpoch),
    SszTypesError(ssz_types::Error),
    HelperError(HelperError),
}

impl From<SzzError> for Error {
    fn from(error: SzzError) -> Self {
        Error::SszTypesError(error)
    }
}

impl From<HelperError> for Error {
    fn from(error: HelperError) -> Self {
        Error::HelperError(error)
    }
}

#[derive(Debug, PartialEq, Clone, Serialize, Deserialize, Encode, Decode, TreeHash, Default)]
pub struct BeaconState<C: Config> {
    pub genesis_time: u64,
    pub slot: Slot,
    pub fork: Fork,

    // History
    pub latest_block_header: BeaconBlockHeader,
    pub block_roots: FixedVector<H256, C::SlotsPerHistoricalRoot>,
    pub state_roots: FixedVector<H256, C::SlotsPerHistoricalRoot>,
    pub historical_roots: VariableList<H256, C::HistoricalRootsLimit>,

    // Eth1 Data
    pub eth1_data: Eth1Data,
    pub eth1_data_votes: VariableList<Eth1Data, C::SlotsPerEth1VotingPeriod>,
    pub eth1_deposit_index: u64,

    // Registry
    pub validators: VariableList<Validator, C::ValidatorRegistryLimit>,
    pub balances: VariableList<u64, C::ValidatorRegistryLimit>,

    // Shuffling
    pub start_shard: u64,
    pub randao_mixes: FixedVector<H256, C::EpochsPerHistoricalVector>,
    pub active_index_roots: FixedVector<H256, C::EpochsPerHistoricalVector>,
    pub compact_committees_roots: FixedVector<H256, C::EpochsPerHistoricalVector>,

    // Slashings
    pub slashings: FixedVector<u64, C::EpochsPerSlashingsVector>,

    // Attestations
    pub previous_epoch_attestations:
        VariableList<PendingAttestation<C>, C::MaxAttestationsPerEpoch>,
    pub current_epoch_attestations: VariableList<PendingAttestation<C>, C::MaxAttestationsPerEpoch>,

    // Crosslinks
    pub previous_crosslinks: FixedVector<Crosslink, C::ShardCount>,
    pub current_crosslinks: FixedVector<Crosslink, C::ShardCount>,

    // Finality
    pub justification_bits: BitVector<consts::JustificationBitsLength>,
    pub previous_justified_checkpoint: Checkpoint,
    pub current_justified_checkpoint: Checkpoint,
    pub finalized_checkpoint: Checkpoint,
}

<<<<<<< HEAD
=======
#[allow(clippy::cast_possible_truncation)]
>>>>>>> fdaa75dc
impl<C: Config> BeaconState<C> {
    pub fn canonical_root(&self) -> Hash256 {
        Hash256::from_slice(&self.tree_hash_root()[..])
    }

    pub fn update_tree_hash_cache(&mut self) -> Result<Hash256, Error> {
        Ok(Hash256::from_slice(&self.tree_hash_root()))
    }

    fn get_latest_block_roots_index(&self, slot: Slot) -> Result<usize, Error> {
        if (slot < self.slot) && (self.slot <= slot + self.block_roots.len() as u64) {
            let b = slot as usize;
            Ok(b % self.block_roots.len())
        } else {
            Err(Error::SlotOutOfBounds)
        }
    }

    fn get_latest_state_roots_index(&self, slot: Slot) -> Result<usize, Error> {
        if (slot < self.slot) && (self.slot <= slot + self.state_roots.len() as u64) {
            let b = slot as usize;
            Ok(b % self.state_roots.len())
        } else {
            Err(Error::SlotOutOfBounds)
        }
    }

    pub fn set_state_root(&mut self, slot: Slot, state_root: Hash256) -> Result<(), Error> {
        let i = self.get_latest_state_roots_index(slot)?;
        self.state_roots[i] = state_root;
        Ok(())
    }

    pub fn set_block_root(&mut self, slot: Slot, block_root: Hash256) -> Result<(), Error> {
        let i = self.get_latest_block_roots_index(slot)?;
        self.block_roots[i] = block_root;
        Ok(())
    }
}<|MERGE_RESOLUTION|>--- conflicted
+++ resolved
@@ -1,4 +1,3 @@
-<<<<<<< HEAD
 use crate::{
     config::*, consts, helper_functions_types::Error as HelperError, primitives::*, types::*,
 };
@@ -6,13 +5,6 @@
 use serde::{Deserialize, Serialize};
 use ssz_derive::{Decode, Encode};
 use ssz_types::{BitVector, Error as SzzError, FixedVector, VariableList};
-=======
-use crate::{config::*, consts, primitives::*, types::*};
-use ethereum_types::H256 as Hash256;
-use serde::{Deserialize, Serialize};
-use ssz_derive::{Decode, Encode};
-use ssz_types::{BitVector, FixedVector, VariableList};
->>>>>>> fdaa75dc
 use tree_hash::TreeHash;
 use tree_hash_derive::TreeHash;
 
@@ -108,10 +100,7 @@
     pub finalized_checkpoint: Checkpoint,
 }
 
-<<<<<<< HEAD
-=======
 #[allow(clippy::cast_possible_truncation)]
->>>>>>> fdaa75dc
 impl<C: Config> BeaconState<C> {
     pub fn canonical_root(&self) -> Hash256 {
         Hash256::from_slice(&self.tree_hash_root()[..])
