use crate::{
    config::*, consts, helper_functions_types::Error as HelperError, primitives::*, types::*,
};
use ethereum_types::H256 as Hash256;
use serde::{Deserialize, Serialize};
use ssz_new_derive::{SszDecode, SszEncode};
use ssz_types::{BitVector, Error as SszError, FixedVector, VariableList};
use tree_hash::TreeHash;
use tree_hash_derive::TreeHash;

#[derive(Debug, PartialEq)]
pub enum Error {
    EpochOutOfBounds,
    SlotOutOfBounds,
    ShardOutOfBounds,
    UnknownValidator,
    UnableToDetermineProducer,
    InvalidBitfield,
    ValidatorIsWithdrawable,
    UnableToShuffle,
    TooManyValidators,
    InsufficientValidators,
    InsufficientRandaoMixes,
    InsufficientBlockRoots,
    InsufficientIndexRoots,
    InsufficientAttestations,
    InsufficientCommittees,
    InsufficientStateRoots,
    NoCommitteeForShard,
    NoCommitteeForSlot,
    ZeroSlotsPerEpoch,
    PubkeyCacheInconsistent,
    PubkeyCacheIncomplete {
        cache_len: usize,
        registry_len: usize,
    },
    PreviousCommitteeCacheUninitialized,
    CurrentCommitteeCacheUninitialized,
    //RelativeEpochError(RelativeEpochError),
    //CommitteeCacheUninitialized(RelativeEpoch),
<<<<<<< HEAD
    SszTypes(ssz_types::Error),
    Helper(HelperError),
}

impl From<SzzError> for Error {
    fn from(error: SzzError) -> Self {
        Self::SszTypes(error)
=======
    SszTypesError(SszError),
    HelperError(HelperError),
}

impl From<SszError> for Error {
    fn from(error: SszError) -> Self {
        Error::SszTypesError(error)
>>>>>>> aa51beec
    }
}

impl From<HelperError> for Error {
    fn from(error: HelperError) -> Self {
        Self::Helper(error)
    }
}

#[derive(
    Debug, PartialEq, Clone, Serialize, Deserialize, SszDecode, SszEncode, TreeHash, Default,
)]
pub struct BeaconState<C: Config> {
    pub genesis_time: u64,
    pub slot: Slot,
    pub fork: Fork,

    // History
    pub latest_block_header: BeaconBlockHeader,
    pub block_roots: FixedVector<H256, C::SlotsPerHistoricalRoot>,
    pub state_roots: FixedVector<H256, C::SlotsPerHistoricalRoot>,
    pub historical_roots: VariableList<H256, C::HistoricalRootsLimit>,

    // Eth1 Data
    pub eth1_data: Eth1Data,
    pub eth1_data_votes: VariableList<Eth1Data, C::SlotsPerEth1VotingPeriod>,
    pub eth1_deposit_index: u64,

    // Registry
    pub validators: VariableList<Validator, C::ValidatorRegistryLimit>,
    pub balances: VariableList<u64, C::ValidatorRegistryLimit>,

    // Shuffling
    pub randao_mixes: FixedVector<H256, C::EpochsPerHistoricalVector>,

    // Slashings
    pub slashings: FixedVector<u64, C::EpochsPerSlashingsVector>,

    // Attestations
    pub previous_epoch_attestations:
        VariableList<PendingAttestation<C>, C::MaxAttestationsPerEpoch>,
    pub current_epoch_attestations: VariableList<PendingAttestation<C>, C::MaxAttestationsPerEpoch>,

    // Finality
    pub justification_bits: BitVector<consts::JustificationBitsLength>,
    pub previous_justified_checkpoint: Checkpoint,
    pub current_justified_checkpoint: Checkpoint,
    pub finalized_checkpoint: Checkpoint,
}

#[allow(clippy::cast_possible_truncation)]
impl<C: Config> BeaconState<C> {
    pub fn canonical_root(&self) -> Hash256 {
        Hash256::from_slice(&self.tree_hash_root()[..])
    }

    pub fn update_tree_hash_cache(&mut self) -> Result<Hash256, Error> {
        Ok(Hash256::from_slice(&self.tree_hash_root()))
    }

    fn get_latest_block_roots_index(&self, slot: Slot) -> Result<usize, Error> {
        if (slot < self.slot) && (self.slot <= slot + self.block_roots.len() as u64) {
            let b = slot as usize;
            Ok(b % self.block_roots.len())
        } else {
            Err(Error::SlotOutOfBounds)
        }
    }

    fn get_latest_state_roots_index(&self, slot: Slot) -> Result<usize, Error> {
        if (slot < self.slot) && (self.slot <= slot + self.state_roots.len() as u64) {
            let b = slot as usize;
            Ok(b % self.state_roots.len())
        } else {
            Err(Error::SlotOutOfBounds)
        }
    }

    pub fn set_state_root(&mut self, slot: Slot, state_root: Hash256) -> Result<(), Error> {
        let i = self.get_latest_state_roots_index(slot)?;
        self.state_roots[i] = state_root;
        Ok(())
    }

    pub fn set_block_root(&mut self, slot: Slot, block_root: Hash256) -> Result<(), Error> {
        let i = self.get_latest_block_roots_index(slot)?;
        self.block_roots[i] = block_root;
        Ok(())
    }
}<|MERGE_RESOLUTION|>--- conflicted
+++ resolved
@@ -38,15 +38,6 @@
     CurrentCommitteeCacheUninitialized,
     //RelativeEpochError(RelativeEpochError),
     //CommitteeCacheUninitialized(RelativeEpoch),
-<<<<<<< HEAD
-    SszTypes(ssz_types::Error),
-    Helper(HelperError),
-}
-
-impl From<SzzError> for Error {
-    fn from(error: SzzError) -> Self {
-        Self::SszTypes(error)
-=======
     SszTypesError(SszError),
     HelperError(HelperError),
 }
@@ -54,7 +45,6 @@
 impl From<SszError> for Error {
     fn from(error: SszError) -> Self {
         Error::SszTypesError(error)
->>>>>>> aa51beec
     }
 }
 
