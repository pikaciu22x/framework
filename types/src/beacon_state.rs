use crate::{
    config::*, consts, helper_functions_types::Error as HelperError, primitives::*, types::*,
};
use ethereum_types::H256 as Hash256;
use serde::{Deserialize, Serialize};
use ssz_derive::{Decode, Encode};
use ssz_types::{BitVector, Error as SzzError, FixedVector, VariableList};
use tree_hash::TreeHash;
use tree_hash_derive::TreeHash;

#[derive(Debug, PartialEq)]
pub enum Error {
    EpochOutOfBounds,
    SlotOutOfBounds,
    ShardOutOfBounds,
    UnknownValidator,
    UnableToDetermineProducer,
    InvalidBitfield,
    ValidatorIsWithdrawable,
    UnableToShuffle,
    TooManyValidators,
    InsufficientValidators,
    InsufficientRandaoMixes,
    InsufficientBlockRoots,
    InsufficientIndexRoots,
    InsufficientAttestations,
    InsufficientCommittees,
    InsufficientStateRoots,
    NoCommitteeForShard,
    NoCommitteeForSlot,
    ZeroSlotsPerEpoch,
    PubkeyCacheInconsistent,
    PubkeyCacheIncomplete {
        cache_len: usize,
        registry_len: usize,
    },
    PreviousCommitteeCacheUninitialized,
    CurrentCommitteeCacheUninitialized,
    //RelativeEpochError(RelativeEpochError),
    //CommitteeCacheUninitialized(RelativeEpoch),
<<<<<<< HEAD
    SszTypes(ssz_types::Error),
    Helper(HelperError),
=======
    SszTypesError(ssz_types::Error),
    HelperError(HelperError),
>>>>>>> 34760ca3
}

impl From<SzzError> for Error {
    fn from(error: SzzError) -> Self {
<<<<<<< HEAD
        Self::SszTypes(error)
=======
        Error::SszTypesError(error)
>>>>>>> 34760ca3
    }
}

impl From<HelperError> for Error {
    fn from(error: HelperError) -> Self {
<<<<<<< HEAD
        Self::Helper(error)
=======
        Error::HelperError(error)
>>>>>>> 34760ca3
    }
}

#[derive(Debug, PartialEq, Clone, Serialize, Deserialize, Encode, Decode, TreeHash, Default)]
pub struct BeaconState<C: Config> {
    pub genesis_time: u64,
    pub slot: Slot,
    pub fork: Fork,

    // History
    pub latest_block_header: BeaconBlockHeader,
    pub block_roots: FixedVector<H256, C::SlotsPerHistoricalRoot>,
    pub state_roots: FixedVector<H256, C::SlotsPerHistoricalRoot>,
    pub historical_roots: VariableList<H256, C::HistoricalRootsLimit>,

    // Eth1 Data
    pub eth1_data: Eth1Data,
    pub eth1_data_votes: VariableList<Eth1Data, C::SlotsPerEth1VotingPeriod>,
    pub eth1_deposit_index: u64,

    // Registry
    pub validators: VariableList<Validator, C::ValidatorRegistryLimit>,
    pub balances: VariableList<u64, C::ValidatorRegistryLimit>,

    // Shuffling
    pub randao_mixes: FixedVector<H256, C::EpochsPerHistoricalVector>,

    // Slashings
    pub slashings: FixedVector<u64, C::EpochsPerSlashingsVector>,

    // Attestations
    pub previous_epoch_attestations:
        VariableList<PendingAttestation<C>, C::MaxAttestationsPerEpoch>,
    pub current_epoch_attestations: VariableList<PendingAttestation<C>, C::MaxAttestationsPerEpoch>,

    // Finality
    pub justification_bits: BitVector<consts::JustificationBitsLength>,
    pub previous_justified_checkpoint: Checkpoint,
    pub current_justified_checkpoint: Checkpoint,
    pub finalized_checkpoint: Checkpoint,
}

<<<<<<< HEAD
#[allow(clippy::cast_possible_truncation)]
=======
>>>>>>> 34760ca3
impl<C: Config> BeaconState<C> {
    pub fn canonical_root(&self) -> Hash256 {
        Hash256::from_slice(&self.tree_hash_root()[..])
    }

    pub fn update_tree_hash_cache(&mut self) -> Result<Hash256, Error> {
        Ok(Hash256::from_slice(&self.tree_hash_root()))
    }

    fn get_latest_block_roots_index(&self, slot: Slot) -> Result<usize, Error> {
        if (slot < self.slot) && (self.slot <= slot + self.block_roots.len() as u64) {
            let b = slot as usize;
            Ok(b % self.block_roots.len())
        } else {
            Err(Error::SlotOutOfBounds)
        }
    }

    fn get_latest_state_roots_index(&self, slot: Slot) -> Result<usize, Error> {
<<<<<<< HEAD
        if (slot < self.slot) && (self.slot <= slot + self.state_roots.len() as u64) {
=======
        if (slot < self.slot) && (self.slot <= slot + Slot::from(self.state_roots.len() as u64)) {
>>>>>>> 34760ca3
            let b = slot as usize;
            Ok(b % self.state_roots.len())
        } else {
            Err(Error::SlotOutOfBounds)
        }
    }

    pub fn set_state_root(&mut self, slot: Slot, state_root: Hash256) -> Result<(), Error> {
        let i = self.get_latest_state_roots_index(slot)?;
        self.state_roots[i] = state_root;
        Ok(())
    }

    pub fn set_block_root(&mut self, slot: Slot, block_root: Hash256) -> Result<(), Error> {
        let i = self.get_latest_block_roots_index(slot)?;
        self.block_roots[i] = block_root;
        Ok(())
    }
}<|MERGE_RESOLUTION|>--- conflicted
+++ resolved
@@ -38,32 +38,19 @@
     CurrentCommitteeCacheUninitialized,
     //RelativeEpochError(RelativeEpochError),
     //CommitteeCacheUninitialized(RelativeEpoch),
-<<<<<<< HEAD
     SszTypes(ssz_types::Error),
     Helper(HelperError),
-=======
-    SszTypesError(ssz_types::Error),
-    HelperError(HelperError),
->>>>>>> 34760ca3
 }
 
 impl From<SzzError> for Error {
     fn from(error: SzzError) -> Self {
-<<<<<<< HEAD
         Self::SszTypes(error)
-=======
-        Error::SszTypesError(error)
->>>>>>> 34760ca3
     }
 }
 
 impl From<HelperError> for Error {
     fn from(error: HelperError) -> Self {
-<<<<<<< HEAD
         Self::Helper(error)
-=======
-        Error::HelperError(error)
->>>>>>> 34760ca3
     }
 }
 
@@ -106,10 +93,7 @@
     pub finalized_checkpoint: Checkpoint,
 }
 
-<<<<<<< HEAD
 #[allow(clippy::cast_possible_truncation)]
-=======
->>>>>>> 34760ca3
 impl<C: Config> BeaconState<C> {
     pub fn canonical_root(&self) -> Hash256 {
         Hash256::from_slice(&self.tree_hash_root()[..])
@@ -129,11 +113,7 @@
     }
 
     fn get_latest_state_roots_index(&self, slot: Slot) -> Result<usize, Error> {
-<<<<<<< HEAD
         if (slot < self.slot) && (self.slot <= slot + self.state_roots.len() as u64) {
-=======
-        if (slot < self.slot) && (self.slot <= slot + Slot::from(self.state_roots.len() as u64)) {
->>>>>>> 34760ca3
             let b = slot as usize;
             Ok(b % self.state_roots.len())
         } else {
