// use ssz_types::BitList;
use std::cmp;
// use std::collections::BTreeSet;
use std::convert::TryFrom;
use typenum::marker_traits::Unsigned;
use types::{beacon_state::BeaconState, config::Config, primitives::*, types::*};
// use types::types::AttestationData;

<<<<<<< HEAD
use crate::{error::Error, math::{int_to_bytes, int_to_bytes_32}, misc::compute_epoch_at_slot, predicates::is_active_validator};
=======
use crate::{
    error::Error,
    misc::{compute_domain, compute_epoch_at_slot},
    predicates::is_active_validator,
};
>>>>>>> 24b8f14a

pub fn get_current_epoch<C: Config>(state: &BeaconState<C>) -> Epoch {
    compute_epoch_at_slot::<C>(state.slot)
}

pub fn get_previous_epoch<C: Config>(state: &BeaconState<C>) -> Epoch {
    let current_epoch = get_current_epoch(state);
    let genesis_epoch = C::genesis_epoch();

    if current_epoch > genesis_epoch {
        current_epoch - 1
    } else {
        genesis_epoch
    }
}

pub fn get_block_root<C: Config>(state: &BeaconState<C>, epoch: Epoch) -> Result<H256, Error> {
    // todo: change to compute start slot of epoch when implemented
    get_block_root_at_slot(state, epoch * C::SlotsPerEpoch::to_u64())
}

pub fn get_block_root_at_slot<C: Config>(
    state: &BeaconState<C>,
    slot: Slot,
) -> Result<H256, Error> {
    if !(slot < state.slot && state.slot <= slot + C::SlotsPerHistoricalRoot::to_u64()) {
        return Err(Error::SlotOutOfRange);
    }

    match usize::try_from(slot % C::SlotsPerHistoricalRoot::to_u64()) {
        Err(_err) => Err(Error::IndexOutOfRange),
        Ok(id) => Ok(state.block_roots[id]),
    }
}

pub fn get_randao_mix<C: Config>(state: &BeaconState<C>, epoch: Epoch) -> Result<H256, Error> {
    match usize::try_from(epoch) {
        Err(_err) => Err(Error::IndexOutOfRange),
        Ok(id) => Ok(state.randao_mixes[id % C::EpochsPerHistoricalVector::to_usize()]),
    }
}

pub fn get_active_validator_indices<C: Config>(
    state: &BeaconState<C>,
    epoch: Epoch,
) -> Vec<ValidatorIndex> {
    let mut active_validator_indices = Vec::new();
    for (i, v) in state.validators.iter().enumerate() {
        if is_active_validator(v, epoch) {
            active_validator_indices.push(i as u64);
        }
    }
    active_validator_indices
}

pub fn get_validator_churn_limit<C: Config>(state: &BeaconState<C>) -> Result<u64, Error> {
    let active_validator_indices = get_active_validator_indices(state, get_current_epoch(state));

    Ok(cmp::max(
        C::min_per_epoch_churn_limit(),
        active_validator_indices.len() as u64 / C::churn_limit_quotient(),
    ))
}

pub fn get_seed<C: Config>(
    state: &BeaconState<C>,
    epoch: Epoch,
    domain_type: DomainType,
) -> Result<H256, Error> {
    let mix = get_randao_mix::<C>(state, epoch + C::EpochsPerHistoricalVector::to_u64() - C::min_seed_lookahead() - 1)?;

    let mut seed = vec![];
    seed.append(&mut int_to_bytes_32(domain_type, 4));
    seed.append(&mut int_to_bytes(epoch, 8));

    // Ok(H256::from(hash(&seed[..]))
    Err(Error::AttestationBitsInvalid)
}

pub fn get_committee_count<C: Config>(state: &BeaconState<C>, epoch: Epoch) -> Result<u64, Error> {
    let committees_per_slot = cmp::min(
        C::ShardCount::to_u64() / C::SlotsPerEpoch::to_u64(),
        get_active_validator_indices(state, epoch).len() as u64,
    );

    Ok(cmp::max(1, committees_per_slot) * C::SlotsPerEpoch::to_u64())
}

// pub fn get_beacon_committee<C: Config>(
//     state: &BeaconState<C>,
//     slot: Slot,
//     index: CommitteeIndex,
// ) -> Result<Vec<ValidatorIndex>, Error> {
//     let epoch = compute_epoch_at_slot(slot);
//     let committees_per_slot = get_committee_count_at_slot(state, slot);
//     compute_committee(
//         &get_active_validator_indices(state, epoch),
//         get_seed(state, epoch, C::domain_attestation()),
//         (slot % C::SlotsPerEpoch::to_u64()) * committees_per_slot + index,
//         committees_per_slot * C::SlotsPerEpoch::to_u64(),
//     )
// }

pub fn get_total_balance<C: Config>(
    state: &BeaconState<C>,
    indices: &[ValidatorIndex],
) -> Result<u64, Error> {
    let mut sum = 0;
    for (_i, index) in indices.iter().enumerate() {
        match usize::try_from(*index) {
            Err(_err) => return Err(Error::IndexOutOfRange),
            Ok(id) => sum += state.validators[id].effective_balance,
        }
    }
    Ok(sum)
}

pub fn get_total_active_balance<C: Config>(state: &BeaconState<C>) -> Result<u64, Error> {
    get_total_balance::<C>(
        state,
        &get_active_validator_indices::<C>(state, get_current_epoch::<C>(state)),
    )
}

pub fn get_domain<C: Config>(
    state: &BeaconState<C>,
    domain_type: DomainType,
    message_epoch: Option<Epoch>,
) -> Domain {
    let epoch = message_epoch.unwrap_or_else(|| get_current_epoch(state));
    let fork_version = if epoch < state.fork.epoch {
        &state.fork.previous_version
    } else {
        &state.fork.current_version
    };
    compute_domain::<C>(domain_type, Some(fork_version))
}

pub fn get_indexed_attestation<C: Config>(
    _state: &BeaconState<C>,
    _attestation: &Attestation<C>,
) -> Result<IndexedAttestation<C>, Error> {
    Err(Error::IndexOutOfRange)
}

// pub fn get_attesting_indices<C: Config>(
//     state: &BeaconState<C>,
//     data: &AttestationData,
//     bits: &BitList<C::MaxValidatorsPerCommittee>,
// ) -> Result<BTreeSet<ValidatorIndex>, Error> {
//     let committee = get_beacon_committee(state, data.slot, data.index)?;
//     if bits.len() != committee.len() {
//         return Err(Error::AttestationBitsInvalid);
//     }
//     Ok(committee
//         .iter()
//         .enumerate()
//         .filter_map(|(i, index)| match bits.get(i) {
//             Ok(true) => Some(*index),
//             _ => None,
//         })
//         .collect())
// }

#[cfg(test)]
mod tests {
    use super::*;
    use ssz_types::{FixedVector, VariableList};
    use types::config::MainnetConfig;
    use types::types::{Fork, Validator};

    #[test]
    fn test_get_current_epoch() {
        let bs: BeaconState<MainnetConfig> = BeaconState {
            slot: 9,
            ..BeaconState::default()
        };
        assert_eq!(get_current_epoch::<MainnetConfig>(&bs), 1);
    }

    #[test]
    fn test_get_previous_epoch() {
        let bs: BeaconState<MainnetConfig> = BeaconState {
            slot: 17,
            ..BeaconState::default()
        };
        assert_eq!(get_previous_epoch(&bs), 1);
    }

    #[test]
    fn test_get_previous_epoch_genesis() {
        let bs: BeaconState<MainnetConfig> = BeaconState {
            slot: 0,
            ..BeaconState::default()
        };
        assert_eq!(get_previous_epoch(&bs), MainnetConfig::genesis_epoch());
    }

    #[test]
    fn test_get_block_root() {
        let mut block_roots_vec = Vec::new();

        for x in 0..32 {
            block_roots_vec.push(H256::from([x; 32]));
        }

        let bs: BeaconState<MainnetConfig> = BeaconState {
            slot: 32,
            block_roots: FixedVector::from(block_roots_vec),
            ..BeaconState::default()
        };

        assert_eq!(get_block_root(&bs, 3), Ok(H256::from([24; 32])));
    }

    #[test]
    fn test_get_block_root_at_slot() {
        let bs: BeaconState<MainnetConfig> = BeaconState {
            slot: 2,
            block_roots: FixedVector::from(vec![H256::from([0; 32]), H256::from([1; 32])]),
            ..BeaconState::default()
        };
        assert_eq!(get_block_root_at_slot(&bs, 1), Ok(H256::from([1; 32])));
    }

    #[test]
    fn test_get_block_root_at_slot_slot_equals_beacon_state_slot() {
        let bs: BeaconState<MainnetConfig> = BeaconState {
            slot: 0,
            ..BeaconState::default()
        };
        assert_eq!(
            get_block_root_at_slot(&bs, 0).err(),
            Some(Error::SlotOutOfRange),
        );
    }

    #[test]
    fn test_get_randao_mix() {
        let bs: BeaconState<MainnetConfig> = BeaconState {
            randao_mixes: FixedVector::from(vec![
                H256::from([5; 32]),
                H256::from([5; 32]),
                H256::from([5; 32]),
            ]),
            ..BeaconState::default()
        };

        assert_eq!(get_randao_mix(&bs, 2), Ok(H256::from([5; 32])))
    }

    #[test]
    fn test_get_active_validator_indices() {
        let v1 = Validator {
            activation_epoch: 1,
            exit_epoch: 2,
            ..Validator::default()
        };
        let v2 = Validator {
            activation_epoch: 0,
            exit_epoch: 1,
            ..Validator::default()
        };
        let bs: BeaconState<MainnetConfig> = BeaconState {
            validators: VariableList::from(vec![v1, v2]),
            ..BeaconState::default()
        };
        assert_eq!(get_active_validator_indices(&bs, 0), vec![1]);
    }

    #[test]
    fn test_get_validator_churn_limit() {
        let v1 = Validator {
            effective_balance: 11,
            activation_epoch: 0,
            exit_epoch: 2,
            ..Validator::default()
        };
        let bs: BeaconState<MainnetConfig> = BeaconState {
            validators: VariableList::from(vec![v1]),
            ..BeaconState::default()
        };

        assert_eq!(
            get_validator_churn_limit(&bs),
            Ok(MainnetConfig::min_per_epoch_churn_limit())
        )
    }

    #[test]
    fn test_get_committee_count() {
        let v1 = Validator {
            effective_balance: 11,
            activation_epoch: 0,
            exit_epoch: 2,
            ..Validator::default()
        };
        let bs: BeaconState<MainnetConfig> = BeaconState {
            validators: VariableList::from(vec![v1]),
            ..BeaconState::default()
        };

        assert_eq!(
            get_committee_count(&bs, 0_u64),
            Ok(<MainnetConfig as Config>::ShardCount::to_u64())
        )
    }

    #[test]
    fn test_get_active_balance() {
        let v1 = Validator {
            effective_balance: 11,
            activation_epoch: 0,
            exit_epoch: 2,
            ..Validator::default()
        };
        let v2 = Validator {
            effective_balance: 7,
            activation_epoch: 0,
            exit_epoch: 1,
            ..Validator::default()
        };
        let v3 = Validator {
            effective_balance: 5,
            activation_epoch: 0,
            exit_epoch: 1,
            ..Validator::default()
        };
        let bs: BeaconState<MainnetConfig> = BeaconState {
            validators: VariableList::from(vec![v1, v2, v3]),
            ..BeaconState::default()
        };

        assert_eq!(get_total_balance(&bs, &[0, 2]), Ok(16_u64))
    }

    #[test]
    fn test_get_total_active_balance() {
        let v1 = Validator {
            effective_balance: 10,
            activation_epoch: 0,
            exit_epoch: 2,
            ..Validator::default()
        };
        let v2 = Validator {
            effective_balance: 2,
            activation_epoch: 0,
            exit_epoch: 1,
            ..Validator::default()
        };
        let bs: BeaconState<MainnetConfig> = BeaconState {
            validators: VariableList::from(vec![v1, v2]),
            ..BeaconState::default()
        };

        assert_eq!(get_total_active_balance(&bs), Ok(12_u64))
    }

    #[test]
    fn test_get_domain_previous_version() {
        let bs: BeaconState<MainnetConfig> = BeaconState {
            fork: Fork {
                previous_version: [0_u8, 0_u8, 0_u8, 1_u8],
                current_version: [0_u8, 0_u8, 1_u8, 0_u8],
                epoch: 2,
            },
            ..BeaconState::default()
        };
        let domain_type: DomainType = 2_u32;
        let expected: u64 = 0x0100_0000_0000_0002_u64;

        assert_eq!(
            get_domain::<MainnetConfig>(&bs, domain_type, Some(1)),
            expected
        );
    }

    #[test]
    fn test_get_domain_current_version() {
        let bs: BeaconState<MainnetConfig> = BeaconState {
            fork: Fork {
                previous_version: [0_u8, 0_u8, 0_u8, 1_u8],
                current_version: [0_u8, 0_u8, 1_u8, 0_u8],
                epoch: 1,
            },
            ..BeaconState::default()
        };
        let domain_type: DomainType = 2_u32;
        let expected: u64 = 0x0001_0000_0000_0002_u64;

        assert_eq!(
            get_domain::<MainnetConfig>(&bs, domain_type, Some(1)),
            expected
        );
    }

    #[test]
    fn test_get_domain_default_version() {
        let bs: BeaconState<MainnetConfig> = BeaconState {
            slot: 9,
            fork: Fork {
                previous_version: [0_u8, 0_u8, 0_u8, 1_u8],
                current_version: [0_u8, 0_u8, 1_u8, 0_u8],
                epoch: 2,
            },
            ..BeaconState::default()
        };
        let domain_type: DomainType = 2_u32;
        let expected: u64 = 0x0100_0000_0000_0002_u64;

        assert_eq!(
            get_domain::<MainnetConfig>(&bs, domain_type, None),
            expected
        );
    }
}<|MERGE_RESOLUTION|>--- conflicted
+++ resolved
@@ -6,15 +6,12 @@
 use types::{beacon_state::BeaconState, config::Config, primitives::*, types::*};
 // use types::types::AttestationData;
 
-<<<<<<< HEAD
-use crate::{error::Error, math::{int_to_bytes, int_to_bytes_32}, misc::compute_epoch_at_slot, predicates::is_active_validator};
-=======
 use crate::{
     error::Error,
+    math::{int_to_bytes, int_to_bytes_32},
     misc::{compute_domain, compute_epoch_at_slot},
     predicates::is_active_validator,
 };
->>>>>>> 24b8f14a
 
 pub fn get_current_epoch<C: Config>(state: &BeaconState<C>) -> Epoch {
     compute_epoch_at_slot::<C>(state.slot)
