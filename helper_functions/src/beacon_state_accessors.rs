<<<<<<< HEAD
use ring::digest::{digest, SHA256};
// use ssz_types::BitList;
=======
use ssz_types::BitList;
>>>>>>> 05bc5927
use std::cmp;
use std::collections::BTreeSet;
use std::convert::TryFrom;
use typenum::marker_traits::Unsigned;
use types::{beacon_state::BeaconState, config::Config, primitives::*, types::*};

use crate::{
    error::Error,
    math::{int_to_bytes, int_to_bytes_32},
    misc::*,
    predicates::is_active_validator,
};

pub fn get_current_epoch<C: Config>(state: &BeaconState<C>) -> Epoch {
    compute_epoch_at_slot::<C>(state.slot)
}

pub fn get_previous_epoch<C: Config>(state: &BeaconState<C>) -> Epoch {
    let current_epoch = get_current_epoch(state);
    let genesis_epoch = C::genesis_epoch();

    if current_epoch > genesis_epoch {
        current_epoch - 1
    } else {
        genesis_epoch
    }
}

pub fn get_block_root<C: Config>(state: &BeaconState<C>, epoch: Epoch) -> Result<H256, Error> {
    // todo: change to compute start slot of epoch when implemented
    get_block_root_at_slot(state, epoch * C::SlotsPerEpoch::to_u64())
}

pub fn get_block_root_at_slot<C: Config>(
    state: &BeaconState<C>,
    slot: Slot,
) -> Result<H256, Error> {
    if !(slot < state.slot && state.slot <= slot + C::SlotsPerHistoricalRoot::to_u64()) {
        return Err(Error::SlotOutOfRange);
    }

    match usize::try_from(slot % C::SlotsPerHistoricalRoot::to_u64()) {
        Err(_err) => Err(Error::IndexOutOfRange),
        Ok(id) => Ok(state.block_roots[id]),
    }
}

pub fn get_randao_mix<C: Config>(state: &BeaconState<C>, epoch: Epoch) -> Result<H256, Error> {
    match usize::try_from(epoch) {
        Err(_err) => Err(Error::IndexOutOfRange),
        Ok(id) => Ok(state.randao_mixes[id % C::EpochsPerHistoricalVector::to_usize()]),
    }
}

pub fn get_active_validator_indices<C: Config>(
    state: &BeaconState<C>,
    epoch: Epoch,
) -> Vec<ValidatorIndex> {
    let mut active_validator_indices = Vec::new();
    for (i, v) in state.validators.iter().enumerate() {
        if is_active_validator(v, epoch) {
            active_validator_indices.push(i as u64);
        }
    }
    active_validator_indices
}

pub fn get_validator_churn_limit<C: Config>(state: &BeaconState<C>) -> Result<u64, Error> {
    let active_validator_indices = get_active_validator_indices(state, get_current_epoch(state));

    Ok(cmp::max(
        C::min_per_epoch_churn_limit(),
        active_validator_indices.len() as u64 / C::churn_limit_quotient(),
    ))
}

pub fn get_seed<C: Config>(
    state: &BeaconState<C>,
    epoch: Epoch,
    domain_type: DomainType,
) -> Result<H256, Error> {
    let _mix = get_randao_mix::<C>(
        state,
        epoch + C::EpochsPerHistoricalVector::to_u64() - C::min_seed_lookahead() - 1,
    )?;

    let mut seed: [u8; 44] = [0; 44];
    seed[0..4].copy_from_slice(&int_to_bytes_32(domain_type, 4));
    seed[4..12].copy_from_slice(&int_to_bytes(epoch, 8));
    seed[12..44].copy_from_slice(&mix[..]);

    let mut hash_bytes: [u8; 32] = [0; 32];
    hash_bytes[0..32].copy_from_slice(digest(&SHA256, &seed).as_ref());

    Ok(H256::from(hash_bytes))
}

pub fn get_committee_count_at_slot<C: Config>(
    state: &BeaconState<C>,
    slot: Slot,
) -> Result<u64, Error> {
    let epoch = compute_epoch_at_slot::<C>(slot);

    let committees_per_slot = cmp::min(
        C::ShardCount::to_u64() / C::SlotsPerEpoch::to_u64(),
        get_active_validator_indices(state, epoch).len() as u64,
    );

    Ok(cmp::max(1, committees_per_slot) * C::SlotsPerEpoch::to_u64())
}

pub fn get_committee_count<C: Config>(state: &BeaconState<C>, epoch: Epoch) -> Result<u64, Error> {
    let committees_per_slot = cmp::min(
        C::ShardCount::to_u64() / C::SlotsPerEpoch::to_u64(),
        get_active_validator_indices(state, epoch).len() as u64,
    );

    Ok(cmp::max(1, committees_per_slot) * C::SlotsPerEpoch::to_u64())
}

pub fn get_beacon_committee<C: Config>(
    state: &BeaconState<C>,
    slot: Slot,
    index: CommitteeIndex,
) -> Result<Vec<ValidatorIndex>, Error> {
    let epoch = compute_epoch_at_slot::<C>(slot);
    let committees_per_slot = get_committee_count_at_slot(state, slot)?;
    compute_committee::<C>(
        &get_active_validator_indices(state, epoch),
        &(get_seed(state, epoch, C::domain_attestation())?),
        (slot % C::SlotsPerEpoch::to_u64()) * committees_per_slot + index,
        committees_per_slot * C::SlotsPerEpoch::to_u64(),
    )
}

pub fn get_total_balance<C: Config>(
    state: &BeaconState<C>,
    indices: &[ValidatorIndex],
) -> Result<u64, Error> {
    let mut sum = 0;
    for (_i, index) in indices.iter().enumerate() {
        match usize::try_from(*index) {
            Err(_err) => return Err(Error::IndexOutOfRange),
            Ok(id) => sum += state.validators[id].effective_balance,
        }
    }
    Ok(sum)
}

pub fn get_total_active_balance<C: Config>(state: &BeaconState<C>) -> Result<u64, Error> {
    get_total_balance::<C>(
        state,
        &get_active_validator_indices::<C>(state, get_current_epoch::<C>(state)),
    )
}

pub fn get_domain<C: Config>(
    state: &BeaconState<C>,
    domain_type: DomainType,
    message_epoch: Option<Epoch>,
) -> Domain {
    let epoch = message_epoch.unwrap_or_else(|| get_current_epoch(state));
    let fork_version = if epoch < state.fork.epoch {
        &state.fork.previous_version
    } else {
        &state.fork.current_version
    };
    compute_domain::<C>(domain_type, Some(fork_version))
}

pub fn get_indexed_attestation<C: Config>(
    _state: &BeaconState<C>,
    _attestation: &Attestation<C>,
) -> Result<IndexedAttestation<C>, Error> {
    Err(Error::IndexOutOfRange)
}

pub fn get_attesting_indices<C: Config>(
    state: &BeaconState<C>,
    data: &AttestationData,
    bits: &BitList<C::MaxValidatorsPerCommittee>,
) -> Result<BTreeSet<ValidatorIndex>, Error> {
    let committee = get_beacon_committee(state, data.slot, data.index)?;
    if bits.len() != committee.len() {
        return Err(Error::AttestationBitsInvalid);
    }
    Ok(committee
        .iter()
        .enumerate()
        .filter_map(|(i, index)| match bits.get(i) {
            Ok(true) => Some(*index),
            _ => None,
        })
        .collect())
}

#[cfg(test)]
mod tests {
    use super::*;
    use ssz_types::{FixedVector, VariableList};
    use types::config::MainnetConfig;
    use types::types::{Fork, Validator};

    #[test]
    fn test_get_current_epoch() {
        let bs: BeaconState<MainnetConfig> = BeaconState {
            slot: 9,
            ..BeaconState::default()
        };
        assert_eq!(get_current_epoch::<MainnetConfig>(&bs), 1);
    }

    #[test]
    fn test_get_previous_epoch() {
        let bs: BeaconState<MainnetConfig> = BeaconState {
            slot: 17,
            ..BeaconState::default()
        };
        assert_eq!(get_previous_epoch(&bs), 1);
    }

    #[test]
    fn test_get_previous_epoch_genesis() {
        let bs: BeaconState<MainnetConfig> = BeaconState {
            slot: 0,
            ..BeaconState::default()
        };
        assert_eq!(get_previous_epoch(&bs), MainnetConfig::genesis_epoch());
    }

    #[test]
    fn test_get_block_root() {
        let mut block_roots_vec = Vec::new();

        for x in 0..32 {
            block_roots_vec.push(H256::from([x; 32]));
        }

        let bs: BeaconState<MainnetConfig> = BeaconState {
            slot: 32,
            block_roots: FixedVector::from(block_roots_vec),
            ..BeaconState::default()
        };

        assert_eq!(get_block_root(&bs, 3), Ok(H256::from([24; 32])));
    }

    #[test]
    fn test_get_seed() {
        let bs: BeaconState<MainnetConfig> = BeaconState {
            randao_mixes: FixedVector::from(vec![
                H256::from([1; 32]),
                H256::from([2; 32]),
            ]),
            ..BeaconState::default()
        };

        let actual = get_seed::<MainnetConfig>(&bs, 1, 1_u32);

        let expected = H256::from([
            0x14, 0x81, 0x4a, 0x14, 0x7c, 0x51, 0x6b, 0x2a, 0xc3, 0xda, 0xe0, 0x72,
            0xea, 0xf9, 0xd5, 0xca, 0x2e, 0x3a, 0xbd, 0xca, 0x96, 0x96, 0xd2, 0x44,
            0x31, 0x3c, 0x35, 0x12, 0x99, 0x33, 0xe3, 0x36,
        ]);

        assert_eq!(actual, Ok(expected));
    }

    #[test]
    fn test_get_block_root_at_slot() {
        let bs: BeaconState<MainnetConfig> = BeaconState {
            slot: 2,
            block_roots: FixedVector::from(vec![H256::from([0; 32]), H256::from([1; 32])]),
            ..BeaconState::default()
        };
        assert_eq!(get_block_root_at_slot(&bs, 1), Ok(H256::from([1; 32])));
    }

    #[test]
    fn test_get_block_root_at_slot_slot_equals_beacon_state_slot() {
        let bs: BeaconState<MainnetConfig> = BeaconState {
            slot: 0,
            ..BeaconState::default()
        };
        assert_eq!(
            get_block_root_at_slot(&bs, 0).err(),
            Some(Error::SlotOutOfRange),
        );
    }

    #[test]
    fn test_get_randao_mix() {
        let bs: BeaconState<MainnetConfig> = BeaconState {
            randao_mixes: FixedVector::from(vec![
                H256::from([5; 32]),
                H256::from([5; 32]),
                H256::from([5; 32]),
            ]),
            ..BeaconState::default()
        };

        assert_eq!(get_randao_mix(&bs, 2), Ok(H256::from([5; 32])))
    }

    #[test]
    fn test_get_active_validator_indices() {
        let v1 = Validator {
            activation_epoch: 1,
            exit_epoch: 2,
            ..Validator::default()
        };
        let v2 = Validator {
            activation_epoch: 0,
            exit_epoch: 1,
            ..Validator::default()
        };
        let bs: BeaconState<MainnetConfig> = BeaconState {
            validators: VariableList::from(vec![v1, v2]),
            ..BeaconState::default()
        };
        assert_eq!(get_active_validator_indices(&bs, 0), vec![1]);
    }

    #[test]
    fn test_get_validator_churn_limit() {
        let v1 = Validator {
            effective_balance: 11,
            activation_epoch: 0,
            exit_epoch: 2,
            ..Validator::default()
        };
        let bs: BeaconState<MainnetConfig> = BeaconState {
            validators: VariableList::from(vec![v1]),
            ..BeaconState::default()
        };

        assert_eq!(
            get_validator_churn_limit(&bs),
            Ok(MainnetConfig::min_per_epoch_churn_limit())
        )
    }

    #[test]
    fn test_get_committee_count() {
        let v1 = Validator {
            effective_balance: 11,
            activation_epoch: 0,
            exit_epoch: 2,
            ..Validator::default()
        };
        let bs: BeaconState<MainnetConfig> = BeaconState {
            validators: VariableList::from(vec![v1]),
            ..BeaconState::default()
        };

        assert_eq!(
            get_committee_count(&bs, 0_u64),
            Ok(<MainnetConfig as Config>::ShardCount::to_u64())
        )
    }

    #[test]
    fn test_get_active_balance() {
        let v1 = Validator {
            effective_balance: 11,
            activation_epoch: 0,
            exit_epoch: 2,
            ..Validator::default()
        };
        let v2 = Validator {
            effective_balance: 7,
            activation_epoch: 0,
            exit_epoch: 1,
            ..Validator::default()
        };
        let v3 = Validator {
            effective_balance: 5,
            activation_epoch: 0,
            exit_epoch: 1,
            ..Validator::default()
        };
        let bs: BeaconState<MainnetConfig> = BeaconState {
            validators: VariableList::from(vec![v1, v2, v3]),
            ..BeaconState::default()
        };

        assert_eq!(get_total_balance(&bs, &[0, 2]), Ok(16_u64))
    }

    #[test]
    fn test_get_total_active_balance() {
        let v1 = Validator {
            effective_balance: 10,
            activation_epoch: 0,
            exit_epoch: 2,
            ..Validator::default()
        };
        let v2 = Validator {
            effective_balance: 2,
            activation_epoch: 0,
            exit_epoch: 1,
            ..Validator::default()
        };
        let bs: BeaconState<MainnetConfig> = BeaconState {
            validators: VariableList::from(vec![v1, v2]),
            ..BeaconState::default()
        };

        assert_eq!(get_total_active_balance(&bs), Ok(12_u64))
    }

    #[test]
    fn test_get_domain_previous_version() {
        let bs: BeaconState<MainnetConfig> = BeaconState {
            fork: Fork {
                previous_version: [0_u8, 0_u8, 0_u8, 1_u8],
                current_version: [0_u8, 0_u8, 1_u8, 0_u8],
                epoch: 2,
            },
            ..BeaconState::default()
        };
        let domain_type: DomainType = 2_u32;
        let expected: u64 = 0x0100_0000_0000_0002_u64;

        assert_eq!(
            get_domain::<MainnetConfig>(&bs, domain_type, Some(1)),
            expected
        );
    }

    #[test]
    fn test_get_domain_current_version() {
        let bs: BeaconState<MainnetConfig> = BeaconState {
            fork: Fork {
                previous_version: [0_u8, 0_u8, 0_u8, 1_u8],
                current_version: [0_u8, 0_u8, 1_u8, 0_u8],
                epoch: 1,
            },
            ..BeaconState::default()
        };
        let domain_type: DomainType = 2_u32;
        let expected: u64 = 0x0001_0000_0000_0002_u64;

        assert_eq!(
            get_domain::<MainnetConfig>(&bs, domain_type, Some(1)),
            expected
        );
    }

    #[test]
    fn test_get_domain_default_version() {
        let bs: BeaconState<MainnetConfig> = BeaconState {
            slot: 9,
            fork: Fork {
                previous_version: [0_u8, 0_u8, 0_u8, 1_u8],
                current_version: [0_u8, 0_u8, 1_u8, 0_u8],
                epoch: 2,
            },
            ..BeaconState::default()
        };
        let domain_type: DomainType = 2_u32;
        let expected: u64 = 0x0100_0000_0000_0002_u64;

        assert_eq!(
            get_domain::<MainnetConfig>(&bs, domain_type, None),
            expected
        );
    }
}<|MERGE_RESOLUTION|>--- conflicted
+++ resolved
@@ -1,9 +1,5 @@
-<<<<<<< HEAD
 use ring::digest::{digest, SHA256};
-// use ssz_types::BitList;
-=======
 use ssz_types::BitList;
->>>>>>> 05bc5927
 use std::cmp;
 use std::collections::BTreeSet;
 use std::convert::TryFrom;
@@ -85,7 +81,7 @@
     epoch: Epoch,
     domain_type: DomainType,
 ) -> Result<H256, Error> {
-    let _mix = get_randao_mix::<C>(
+    let mix = get_randao_mix::<C>(
         state,
         epoch + C::EpochsPerHistoricalVector::to_u64() - C::min_seed_lookahead() - 1,
     )?;
