[package]
name = 'helper_functions'
version = '0.1.0'
authors = ['BCHF1']
edition = '2018'

# See more keys and their definitions at https://doc.rust-lang.org/cargo/reference/manifest.html

[dependencies]
ring = '0.16.9'
typenum = '1.11.2'
types = { path = '../../types' }
<<<<<<< HEAD
eth2_ssz_types = '0.2.0'
bls = '0.1.0'
eth2_ssz = '0.1.2'
mockall = "0.5.2"
ethereum-types = "0.6"
tree_hash = '0.1.1'
=======
eth2_ssz_types = { git = 'https://github.com/sigp/lighthouse' }
bls = { path = '../../utils/bls' }
ssz_new = { path = '../../utils/ssz_new' }
mockall = '0.5.2'
ethereum-types = '0.6'
tree_hash = { git = 'https://github.com/sigp/lighthouse' }
>>>>>>> 255f6b89

[dev-dependencies]<|MERGE_RESOLUTION|>--- conflicted
+++ resolved
@@ -10,20 +10,11 @@
 ring = '0.16.9'
 typenum = '1.11.2'
 types = { path = '../../types' }
-<<<<<<< HEAD
 eth2_ssz_types = '0.2.0'
-bls = '0.1.0'
-eth2_ssz = '0.1.2'
-mockall = "0.5.2"
-ethereum-types = "0.6"
-tree_hash = '0.1.1'
-=======
-eth2_ssz_types = { git = 'https://github.com/sigp/lighthouse' }
 bls = { path = '../../utils/bls' }
 ssz_new = { path = '../../utils/ssz_new' }
 mockall = '0.5.2'
 ethereum-types = '0.6'
-tree_hash = { git = 'https://github.com/sigp/lighthouse' }
->>>>>>> 255f6b89
+tree_hash = '0.1.1'
 
 [dev-dependencies]