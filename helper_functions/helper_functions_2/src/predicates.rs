use crate::{beacon_state_accessors as accessors, crypto};
use bls::AggregatePublicKey;
use itertools::Itertools;
use ssz_types::VariableList;
use std::convert::TryFrom;
use tree_hash::TreeHash;
use typenum::Unsigned;
use types::{
    beacon_state::BeaconState,
    config::Config,
    helper_functions_types::Error,
    primitives::{Epoch, H256},
    types::{AttestationData, IndexedAttestation, Validator},
};

type ValidatorIndexList<C> = VariableList<u64, <C as Config>::MaxValidatorsPerCommittee>;

// Check if validator is active
pub fn is_active_validator(validator: &Validator, epoch: Epoch) -> bool {
    validator.activation_epoch <= epoch && epoch < validator.exit_epoch
}

// Check if validator is slashable
pub fn is_slashable_validator(validator: &Validator, epoch: Epoch) -> bool {
    !validator.slashed
        && epoch < validator.withdrawable_epoch
        && validator.activation_epoch <= epoch
}

// Check if ``data_1`` and ``data_2`` are slashable according to Casper FFG rules.
pub fn is_slashable_attestation_data(data_1: &AttestationData, data_2: &AttestationData) -> bool {
    (data_1 != data_2 && data_1.target.epoch == data_2.target.epoch)
        || (data_1.source.epoch < data_2.source.epoch && data_2.target.epoch < data_1.target.epoch)
}

fn is_sorted<I>(data: I) -> bool
where
    I: IntoIterator,
    I::Item: Ord + Clone,
{
    data.into_iter().tuple_windows().all(|(a, b)| a <= b)
}

fn aggregate_validator_public_keys<C: Config>(
    indices: &ValidatorIndexList<C>,
    state: &BeaconState<C>,
) -> Result<AggregatePublicKey, Error> {
    let mut aggr_pkey = AggregatePublicKey::new();
    for i in indices.iter() {
        let ind =
            usize::try_from(*i).expect("Unable to convert ValidatorIndex to usize for indexing");
        if state.validators.len() <= ind {
            return Err(Error::IndexOutOfRange);
        }
        aggr_pkey.add(&state.validators[ind].pubkey);
    }
    Ok(aggr_pkey)
}

pub fn validate_indexed_attestation<C: Config>(
    state: &BeaconState<C>,
    indexed_attestation: &IndexedAttestation<C>,
) -> Result<(), Error> {
    let indices = &indexed_attestation.attesting_indices;

    let max_validators = C::MaxValidatorsPerCommittee::to_usize();
    if indices.len() > max_validators {
        return Err(Error::IndicesExceedMaxValidators);
    }

    if !is_sorted(indices) {
        return Err(Error::IndicesNotSorted);
    }

    let aggr_pubkey = aggregate_validator_public_keys(indices, state)?;

    let hash = indexed_attestation.data.tree_hash_root();

    if indexed_attestation.signature.verify_multiple(
        &[hash.as_slice()],
        accessors::get_domain(
            state,
            C::domain_attestation(),
            Some(indexed_attestation.data.target.epoch),
        ),
        &[&aggr_pubkey],
    ) {
        Ok(())
    } else {
        Err(Error::InvalidSignature)
    }

    // Check signature
    // Since bit_1_indices is empty (because of the first `if`) we only check that
    // let aggr_pubkey1 = aggregate_validator_public_keys(bit_0_indices, state)?;

    // let hash_1 = AttestationDataAndCustodyBit {
    //     data: indexed_attestation.data.clone(),
    //     custody_bit: false,
    // }
    // .tree_hash_root();

    // if indexed_attestation.signature.verify(
    //     &hash_1,
    //     accessors::get_domain(state, 0, Some(indexed_attestation.data.target.epoch)),
    //     &aggr_pubkey1
    // ) {
    //     Ok(())
    // } else {
    //     Err(Error::InvalidSignature)
    // }
}

pub fn is_valid_merkle_branch(
    leaf: &H256,
    branch: &[H256],
    depth: u64,
    index: u64,
    root: &H256,
) -> Result<bool, Error> {
    let mut value_bytes = leaf.as_bytes().to_vec();
    let depth_s = usize::try_from(depth).expect("Error converting to usize for indexing");
    let index_s = usize::try_from(index).expect("Error converting to usize for indexing");

    if branch.len() < depth_s {
        return Err(Error::IndexOutOfRange);
    }

    let mut branch_bytes: Vec<u8>;
    for (i, node) in branch.iter().enumerate().take(depth_s) {
        let ith_bit = (index_s >> i) & 0x01;
        branch_bytes = node.as_bytes().to_vec();
        if ith_bit == 1 {
            branch_bytes.append(&mut value_bytes);
            value_bytes = crypto::hash(branch_bytes.as_slice());
        } else {
            value_bytes.append(&mut branch_bytes);
            value_bytes = crypto::hash(value_bytes.as_slice());
        }
    }

    Ok(H256::from_slice(&value_bytes) == *root)
}

<<<<<<< HEAD
// #[cfg(test)]
// mod tests {
//     use super::*;
//     use bls::{PublicKey, SecretKey};
//     //use std::u64::max_value() as epoch_max;
//     const EPOCH_MAX: u64 = u64::max_value();
//     use types::primitives::H256;
//     use types::types::{Checkpoint, Crosslink};

//     fn default_validator() -> Validator {
//         Validator {
//             effective_balance: 0,
//             slashed: false,
//             activation_eligibility_epoch: EPOCH_MAX,
//             activation_epoch: EPOCH_MAX,
//             exit_epoch: EPOCH_MAX,
//             withdrawable_epoch: EPOCH_MAX,
//             withdrawal_credentials: H256([0; 32]),
//             pubkey: PublicKey::from_secret_key(&SecretKey::random()),
//         }
//     }

//     const fn default_crosslink() -> Crosslink {
//         Crosslink {
//             shard: 0,
//             parent_root: H256([0; 32]),
//             start_epoch: 0,
//             end_epoch: 1,
//             data_root: H256([0; 32]),
//         }
//     }

//     const fn default_attestation_data() -> AttestationData {
//         AttestationData {
//             beacon_block_root: H256([0; 32]),
//             source: Checkpoint {
//                 epoch: 0,
//                 root: H256([0; 32]),
//             },
//             target: Checkpoint {
//                 epoch: 0,
//                 root: H256([0; 32]),
//             },
//             // crosslink: default_crosslink(),
//             index: 0,
//             slot: 0,
//         }
//     }

//     #[test]
//     fn test_not_activated() {
//         let validator = default_validator();
//         let epoch: u64 = 10;

//         assert!(!is_active_validator(&validator, epoch));
//     }

//     #[test]
//     fn test_activated() {
//         let mut validator = default_validator();
//         validator.activation_epoch = 4;
//         let epoch: u64 = 10;

//         assert!(is_active_validator(&validator, epoch));
//     }

//     #[test]
//     fn test_exited() {
//         let mut validator = default_validator();
//         validator.activation_epoch = 1;
//         validator.exit_epoch = 10;
//         let epoch: u64 = 10;

//         assert!(!is_active_validator(&validator, epoch));
//     }

//     #[test]
//     fn test_already_slashed() {
//         let mut validator = default_validator();
//         validator.activation_epoch = 1;
//         validator.slashed = true;
//         let epoch: u64 = 10;

//         assert!(!is_slashable_validator(&validator, epoch));
//     }

//     #[test]
//     fn test_not_slashable_not_active() {
//         let validator = default_validator();
//         let epoch: u64 = 10;

//         assert!(!is_slashable_validator(&validator, epoch));
//     }

//     #[test]
//     fn test_not_slashable_withdrawable() {
//         let mut validator = default_validator();
//         validator.activation_epoch = 1;
//         validator.withdrawable_epoch = 9;
//         let epoch: u64 = 10;

//         assert!(!is_slashable_validator(&validator, epoch));
//     }

//     #[test]
//     fn test_slashable() {
//         let mut validator = default_validator();
//         validator.activation_epoch = 1;
//         validator.withdrawable_epoch = 11;
//         let epoch: u64 = 10;

//         assert!(is_slashable_validator(&validator, epoch));
//     }

//     #[test]
//     fn test_double_vote_attestation_data() {
//         let mut data_1 = default_attestation_data();
//         let data_2 = default_attestation_data();
//         data_1.target.root = H256([1; 32]);

//         assert!(is_slashable_attestation_data(&data_1, &data_2));
//     }

//     #[test]
//     fn test_equal_attestation_data() {
//         let data_1 = default_attestation_data();
//         let data_2 = default_attestation_data();

//         assert!(!is_slashable_attestation_data(&data_1, &data_2));
//     }

//     #[test]
//     fn test_surround_vote_attestation_data() {
//         let mut data_1 = default_attestation_data();
//         let mut data_2 = default_attestation_data();
//         data_1.source.epoch = 0;
//         data_2.source.epoch = 1;
//         data_1.target.epoch = 4;
//         data_2.target.epoch = 3;

//         assert!(is_slashable_attestation_data(&data_1, &data_2));
//     }

//     #[test]
//     fn test_not_slashable_attestation_data() {
//         let mut data_1 = default_attestation_data();
//         let mut data_2 = default_attestation_data();
//         data_1.source.epoch = 0;
//         data_1.target.epoch = 4;
//         data_2.source.epoch = 4;
//         data_2.target.epoch = 5;
//         data_2.source.root = H256([1; 32]);
//         data_2.target.root = H256([1; 32]);

//         assert!(!is_slashable_attestation_data(&data_1, &data_2));
//     }

//     fn hash_concat(v1: H256, v2: H256) -> H256 {
//         let mut val = v1.as_bytes().to_vec();
//         val.append(&mut v2.as_bytes().to_vec());
//         H256::from_slice(crypto::hash(val.as_slice()).as_slice())
//     }

//     #[test]
//     fn test_valid_merkle_branch() {
//         let leaf_b00 = H256::from([0xAA; 32]);
//         let leaf_b01 = H256::from([0xBB; 32]);
//         let leaf_b10 = H256::from([0xCC; 32]);
//         let leaf_b11 = H256::from([0xDD; 32]);

//         let node_b0x = hash_concat(leaf_b00, leaf_b01);
//         let node_b1x = hash_concat(leaf_b10, leaf_b11);

//         let root = hash_concat(node_b0x, node_b1x);

//         assert!(
//             is_valid_merkle_branch(&leaf_b00, &[leaf_b01, node_b1x], 2, 0, &root)
//                 .expect("Unexpected error")
//         );

//         assert!(
//             is_valid_merkle_branch(&leaf_b01, &[leaf_b00, node_b1x], 2, 1, &root)
//                 .expect("Unexpected error")
//         );

//         assert!(
//             is_valid_merkle_branch(&leaf_b10, &[leaf_b11, node_b0x], 2, 2, &root)
//                 .expect("Unexpected error")
//         );

//         assert!(
//             is_valid_merkle_branch(&leaf_b11, &[leaf_b10, node_b0x], 2, 3, &root)
//                 .expect("Unexpected error")
//         );
//     }

//     #[test]
//     fn test_merkle_branch_depth() {
//         let leaf_b00 = H256::from([0xAF; 32]);
//         let leaf_b01 = H256::from([0xBB; 32]);
//         let leaf_b10 = H256::from([0xCE; 32]);
//         let leaf_b11 = H256::from([0xDB; 32]);

//         let node_b0x = hash_concat(leaf_b00, leaf_b01);
//         let node_b1x = hash_concat(leaf_b10, leaf_b11);

//         let root = hash_concat(node_b0x, node_b1x);

//         assert!(
//             is_valid_merkle_branch(&leaf_b00, &[leaf_b01], 1, 0, &node_b0x)
//                 .expect("Unexpected error")
//         );

//         assert_eq!(
//             is_valid_merkle_branch(&leaf_b00, &[leaf_b01], 3, 0, &root),
//             Err(Error::IndexOutOfRange)
//         );
//     }

//     #[test]
//     fn test_invalid_merkle_branch() {
//         let leaf_b00 = H256::from([0xFF; 32]);
//         let leaf_b01 = H256::from([0xAB; 32]);
//         let leaf_b10 = H256::from([0xCE; 32]);
//         let leaf_b11 = H256::from([0xDB; 32]);

//         let node_b0x = hash_concat(leaf_b00, leaf_b01);
//         let node_b1x = hash_concat(leaf_b10, leaf_b11);

//         let root = hash_concat(node_b0x, node_b1x);

//         assert!(!is_valid_merkle_branch(
//             &leaf_b00,
//             &[leaf_b01, node_b0x], // should be node_b1x
//             2,
//             0,
//             &root
//         )
//         .expect("Unexpected error"));

//         assert!(!is_valid_merkle_branch(
//             &leaf_b11,
//             &[leaf_b10, node_b0x],
//             2,
//             3,
//             &H256::from([0xFF; 32])
//         ) // Wrong root
//         .expect("Unexpected error"));

//         assert!(!is_valid_merkle_branch(
//             &leaf_b11,
//             &[leaf_b10, node_b0x],
//             2,
//             0, // Wrong index
//             &root
//         )
//         .expect("Unexpected error"));
//     }

//     mod validate_indexed_attestation_tests {
//         use super::*;
//         use bls::{AggregateSignature, SecretKey, Signature};
//         use types::config::MainnetConfig;
//         use types::types::AttestationDataAndCustodyBit;

//         #[test]
//         fn custody_bit1_set() {
//             let state: BeaconState<MainnetConfig> = BeaconState::default();
//             let mut attestation: IndexedAttestation<MainnetConfig> = IndexedAttestation::default();
//             attestation
//                 .custody_bit_1_indices
//                 .push(1)
//                 .expect("Unable to add custody bit index");

//             assert_eq!(
//                 validate_indexed_attestation(&state, &attestation),
//                 Err(Error::CustodyBit1Set)
//             );
//         }

//         #[test]
//         fn index_set_not_sorted() {
//             let state: BeaconState<MainnetConfig> = BeaconState::default();
//             let mut attestation: IndexedAttestation<MainnetConfig> = IndexedAttestation::default();
//             attestation
//                 .custody_bit_0_indices
//                 .push(2)
//                 .expect("Unable to add custody bit index");
//             attestation
//                 .custody_bit_0_indices
//                 .push(1)
//                 .expect("Unable to add custody bit index");
//             attestation
//                 .custody_bit_0_indices
//                 .push(3)
//                 .expect("Unable to add custody bit index");

//             assert_eq!(
//                 validate_indexed_attestation(&state, &attestation),
//                 Err(Error::IndicesNotSorted)
//             );
//         }

//         #[test]
//         fn non_existent_validators() {
//             let state: BeaconState<MainnetConfig> = BeaconState::default();
//             let mut attestation: IndexedAttestation<MainnetConfig> = IndexedAttestation::default();
//             attestation
//                 .custody_bit_0_indices
//                 .push(0)
//                 .expect("Unable to add custody bit index");

//             assert_eq!(
//                 validate_indexed_attestation(&state, &attestation),
//                 Err(Error::IndexOutOfRange)
//             );
//         }

//         #[test]
//         fn invalid_signature() {
//             let mut state: BeaconState<MainnetConfig> = BeaconState::default();
//             let mut attestation: IndexedAttestation<MainnetConfig> = IndexedAttestation::default();
//             attestation
//                 .custody_bit_0_indices
//                 .push(0)
//                 .expect("Unable to add custody bit index");
//             attestation
//                 .custody_bit_0_indices
//                 .push(1)
//                 .expect("Unable to add custody bit index");
//             attestation
//                 .custody_bit_0_indices
//                 .push(2)
//                 .expect("Unable to add custody bit index");

//             // default_validator() generates randome public key
//             state
//                 .validators
//                 .push(default_validator())
//                 .expect("Expected successfull push to validator collection");
//             state
//                 .validators
//                 .push(default_validator())
//                 .expect("Expected successfull push to validator collection");
//             state
//                 .validators
//                 .push(default_validator())
//                 .expect("Expected successfull push to validator collection");

//             assert_eq!(
//                 validate_indexed_attestation(&state, &attestation),
//                 Err(Error::InvalidSignature)
//             );
//         }

//         #[test]
//         fn valid_signature() {
//             let mut state: BeaconState<MainnetConfig> = BeaconState::default();
//             let mut attestation: IndexedAttestation<MainnetConfig> = IndexedAttestation::default();
//             attestation
//                 .custody_bit_0_indices
//                 .push(0)
//                 .expect("Unable to add custody bit index");
//             attestation
//                 .custody_bit_0_indices
//                 .push(1)
//                 .expect("Unable to add custody bit index");

//             let skey1 = SecretKey::random();
//             let pkey1 = PublicKey::from_secret_key(&skey1);
//             let v1 = Validator {
//                 pubkey: pkey1,
//                 ..default_validator()
//             };

//             let skey2 = SecretKey::random();
//             let pkey2 = PublicKey::from_secret_key(&skey2);
//             let v2 = Validator {
//                 pubkey: pkey2,
//                 ..default_validator()
//             };

//             state
//                 .validators
//                 .push(v1)
//                 .expect("Expectected successfull push");
//             state
//                 .validators
//                 .push(v2)
//                 .expect("Expectected successfull push");

//             attestation.data.beacon_block_root = H256([0xFF; 32]);

//             let digest1 = AttestationDataAndCustodyBit {
//                 data: attestation.data.clone(),
//                 custody_bit: false,
//             }
//             .tree_hash_root();

//             let sig1 = Signature::new(
//                 digest1.as_slice(),
//                 //TODO: should pass DOMAIN_BEACON_ATTESTER domain type (does not exist in config)
//                 accessors::get_domain(
//                     &state,
//                     DOMAIN_BEACON_ATTESTER,
//                     Some(attestation.data.target.epoch),
//                 ),
//                 &skey1,
//             );
//             let sig2 = Signature::new(
//                 digest1.as_slice(),
//                 //TODO: should pass DOMAIN_BEACON_ATTESTER domain type (does not exist in config)
//                 accessors::get_domain(
//                     &state,
//                     DOMAIN_BEACON_ATTESTER,
//                     Some(attestation.data.target.epoch),
//                 ),
//                 &skey2,
//             );

//             let mut asig = AggregateSignature::new();
//             asig.add(&sig1);
//             asig.add(&sig2);

//             attestation.signature = asig;

//             let aggr_pubkey =
//                 aggregate_validator_public_keys(&attestation.custody_bit_0_indices, &state)
//                     .expect("Success");
//             assert!(attestation.signature.verify(
//                 &digest1,
//                 accessors::get_domain(
//                     &state,
//                     DOMAIN_BEACON_ATTESTER,
//                     Some(attestation.data.target.epoch)
//                 ),
//                 &aggr_pubkey,
//             ));

//             assert_eq!(validate_indexed_attestation(&state, &attestation), Ok(()));
//         }
//     }
// }
=======
#[cfg(test)]
mod tests {
    use super::*;
    use bls::{PublicKey, SecretKey};
    //use std::u64::max_value() as epoch_max;
    const EPOCH_MAX: u64 = u64::max_value();
    use types::primitives::H256;
    use types::types::{Checkpoint, Crosslink};

    fn default_validator() -> Validator {
        Validator {
            effective_balance: 0,
            slashed: false,
            activation_eligibility_epoch: EPOCH_MAX,
            activation_epoch: EPOCH_MAX,
            exit_epoch: EPOCH_MAX,
            withdrawable_epoch: EPOCH_MAX,
            withdrawal_credentials: H256([0; 32]),
            pubkey: PublicKey::from_secret_key(&SecretKey::random()),
        }
    }

    const fn default_crosslink() -> Crosslink {
        Crosslink {
            shard: 0,
            parent_root: H256([0; 32]),
            start_epoch: 0,
            end_epoch: 1,
            data_root: H256([0; 32]),
        }
    }

    const fn default_attestation_data() -> AttestationData {
        AttestationData {
            beacon_block_root: H256([0; 32]),
            source: Checkpoint {
                epoch: 0,
                root: H256([0; 32]),
            },
            target: Checkpoint {
                epoch: 0,
                root: H256([0; 32]),
            },
            index: 0,
            slot: 0,
        }
    }

    #[test]
    fn test_not_activated() {
        let validator = default_validator();
        let epoch: u64 = 10;

        assert!(!is_active_validator(&validator, epoch));
    }

    #[test]
    fn test_activated() {
        let mut validator = default_validator();
        validator.activation_epoch = 4;
        let epoch: u64 = 10;

        assert!(is_active_validator(&validator, epoch));
    }

    #[test]
    fn test_exited() {
        let mut validator = default_validator();
        validator.activation_epoch = 1;
        validator.exit_epoch = 10;
        let epoch: u64 = 10;

        assert!(!is_active_validator(&validator, epoch));
    }

    #[test]
    fn test_already_slashed() {
        let mut validator = default_validator();
        validator.activation_epoch = 1;
        validator.slashed = true;
        let epoch: u64 = 10;

        assert!(!is_slashable_validator(&validator, epoch));
    }

    #[test]
    fn test_not_slashable_not_active() {
        let validator = default_validator();
        let epoch: u64 = 10;

        assert!(!is_slashable_validator(&validator, epoch));
    }

    #[test]
    fn test_not_slashable_withdrawable() {
        let mut validator = default_validator();
        validator.activation_epoch = 1;
        validator.withdrawable_epoch = 9;
        let epoch: u64 = 10;

        assert!(!is_slashable_validator(&validator, epoch));
    }

    #[test]
    fn test_slashable() {
        let mut validator = default_validator();
        validator.activation_epoch = 1;
        validator.withdrawable_epoch = 11;
        let epoch: u64 = 10;

        assert!(is_slashable_validator(&validator, epoch));
    }

    #[test]
    fn test_double_vote_attestation_data() {
        let mut data_1 = default_attestation_data();
        let data_2 = default_attestation_data();
        data_1.target.root = H256([1; 32]);

        assert!(is_slashable_attestation_data(&data_1, &data_2));
    }

    #[test]
    fn test_equal_attestation_data() {
        let data_1 = default_attestation_data();
        let data_2 = default_attestation_data();

        assert!(!is_slashable_attestation_data(&data_1, &data_2));
    }

    #[test]
    fn test_surround_vote_attestation_data() {
        let mut data_1 = default_attestation_data();
        let mut data_2 = default_attestation_data();
        data_1.source.epoch = 0;
        data_2.source.epoch = 1;
        data_1.target.epoch = 4;
        data_2.target.epoch = 3;

        assert!(is_slashable_attestation_data(&data_1, &data_2));
    }

    #[test]
    fn test_not_slashable_attestation_data() {
        let mut data_1 = default_attestation_data();
        let mut data_2 = default_attestation_data();
        data_1.source.epoch = 0;
        data_1.target.epoch = 4;
        data_2.source.epoch = 4;
        data_2.target.epoch = 5;
        data_2.source.root = H256([1; 32]);
        data_2.target.root = H256([1; 32]);

        assert!(!is_slashable_attestation_data(&data_1, &data_2));
    }

    fn hash_concat(v1: H256, v2: H256) -> H256 {
        let mut val = v1.as_bytes().to_vec();
        val.append(&mut v2.as_bytes().to_vec());
        H256::from_slice(crypto::hash(val.as_slice()).as_slice())
    }

    #[test]
    fn test_valid_merkle_branch() {
        let leaf_b00 = H256::from([0xAA; 32]);
        let leaf_b01 = H256::from([0xBB; 32]);
        let leaf_b10 = H256::from([0xCC; 32]);
        let leaf_b11 = H256::from([0xDD; 32]);

        let node_b0x = hash_concat(leaf_b00, leaf_b01);
        let node_b1x = hash_concat(leaf_b10, leaf_b11);

        let root = hash_concat(node_b0x, node_b1x);

        assert!(
            is_valid_merkle_branch(&leaf_b00, &[leaf_b01, node_b1x], 2, 0, &root)
                .expect("Unexpected error")
        );

        assert!(
            is_valid_merkle_branch(&leaf_b01, &[leaf_b00, node_b1x], 2, 1, &root)
                .expect("Unexpected error")
        );

        assert!(
            is_valid_merkle_branch(&leaf_b10, &[leaf_b11, node_b0x], 2, 2, &root)
                .expect("Unexpected error")
        );

        assert!(
            is_valid_merkle_branch(&leaf_b11, &[leaf_b10, node_b0x], 2, 3, &root)
                .expect("Unexpected error")
        );
    }

    #[test]
    fn test_merkle_branch_depth() {
        let leaf_b00 = H256::from([0xAF; 32]);
        let leaf_b01 = H256::from([0xBB; 32]);
        let leaf_b10 = H256::from([0xCE; 32]);
        let leaf_b11 = H256::from([0xDB; 32]);

        let node_b0x = hash_concat(leaf_b00, leaf_b01);
        let node_b1x = hash_concat(leaf_b10, leaf_b11);

        let root = hash_concat(node_b0x, node_b1x);

        assert!(
            is_valid_merkle_branch(&leaf_b00, &[leaf_b01], 1, 0, &node_b0x)
                .expect("Unexpected error")
        );

        assert_eq!(
            is_valid_merkle_branch(&leaf_b00, &[leaf_b01], 3, 0, &root),
            Err(Error::IndexOutOfRange)
        );
    }

    #[test]
    fn test_invalid_merkle_branch() {
        let leaf_b00 = H256::from([0xFF; 32]);
        let leaf_b01 = H256::from([0xAB; 32]);
        let leaf_b10 = H256::from([0xCE; 32]);
        let leaf_b11 = H256::from([0xDB; 32]);

        let node_b0x = hash_concat(leaf_b00, leaf_b01);
        let node_b1x = hash_concat(leaf_b10, leaf_b11);

        let root = hash_concat(node_b0x, node_b1x);

        assert!(!is_valid_merkle_branch(
            &leaf_b00,
            &[leaf_b01, node_b0x], // should be node_b1x
            2,
            0,
            &root
        )
        .expect("Unexpected error"));

        assert!(!is_valid_merkle_branch(
            &leaf_b11,
            &[leaf_b10, node_b0x],
            2,
            3,
            &H256::from([0xFF; 32])
        ) // Wrong root
        .expect("Unexpected error"));

        assert!(!is_valid_merkle_branch(
            &leaf_b11,
            &[leaf_b10, node_b0x],
            2,
            0, // Wrong index
            &root
        )
        .expect("Unexpected error"));
    }

    mod validate_indexed_attestation_tests {
        use super::*;
        use bls::{AggregateSignature, SecretKey, Signature};
        use types::config::MainnetConfig;

        #[test]
        fn index_set_not_sorted() {
            let state: BeaconState<MainnetConfig> = BeaconState::default();
            let mut attestation: IndexedAttestation<MainnetConfig> = IndexedAttestation::default();
            attestation
                .attesting_indices
                .push(2)
                .expect("Unable to add attesting index");
            attestation
                .attesting_indices
                .push(1)
                .expect("Unable to add attesting index");
            attestation
                .attesting_indices
                .push(3)
                .expect("Unable to add attesting index");

            assert_eq!(
                validate_indexed_attestation(&state, &attestation),
                Err(Error::IndicesNotSorted)
            );
        }

        #[test]
        fn non_existent_validators() {
            let state: BeaconState<MainnetConfig> = BeaconState::default();
            let mut attestation: IndexedAttestation<MainnetConfig> = IndexedAttestation::default();
            attestation
                .attesting_indices
                .push(0)
                .expect("Unable to add attesting index");

            assert_eq!(
                validate_indexed_attestation(&state, &attestation),
                Err(Error::IndexOutOfRange)
            );
        }

        #[test]
        fn invalid_signature() {
            let mut state: BeaconState<MainnetConfig> = BeaconState::default();
            let mut attestation: IndexedAttestation<MainnetConfig> = IndexedAttestation::default();
            attestation
                .attesting_indices
                .push(0)
                .expect("Unable to add attesting index");
            attestation
                .attesting_indices
                .push(1)
                .expect("Unable to add attesting index");
            attestation
                .attesting_indices
                .push(2)
                .expect("Unable to add attesting index");

            // default_validator() generates randome public key
            state
                .validators
                .push(default_validator())
                .expect("Expected successfull push to validator collection");
            state
                .validators
                .push(default_validator())
                .expect("Expected successfull push to validator collection");
            state
                .validators
                .push(default_validator())
                .expect("Expected successfull push to validator collection");

            assert_eq!(
                validate_indexed_attestation(&state, &attestation),
                Err(Error::InvalidSignature)
            );
        }

        #[test]
        fn valid_signature() {
            let mut state: BeaconState<MainnetConfig> = BeaconState::default();
            let mut attestation: IndexedAttestation<MainnetConfig> = IndexedAttestation::default();
            attestation
                .attesting_indices
                .push(0)
                .expect("Unable to add attesting index");

            let skey1 = SecretKey::random();
            let pkey1 = PublicKey::from_secret_key(&skey1);
            let v1 = Validator {
                pubkey: pkey1,
                ..default_validator()
            };

            let skey2 = SecretKey::random();
            let pkey2 = PublicKey::from_secret_key(&skey2);
            let v2 = Validator {
                pubkey: pkey2,
                ..default_validator()
            };

            state
                .validators
                .push(v1)
                .expect("Expectected successfull push");
            state
                .validators
                .push(v2)
                .expect("Expectected successfull push");

            attestation.data.beacon_block_root = H256([0xFF; 32]);

            let digest1 = attestation.data.tree_hash_root();

            let sig1 = Signature::new(
                digest1.as_slice(),
                accessors::get_domain(
                    &state,
                    MainnetConfig::domain_attestation(),
                    Some(attestation.data.target.epoch),
                ),
                &skey1,
            );
            let sig2 = Signature::new(
                digest1.as_slice(),
                accessors::get_domain(
                    &state,
                    MainnetConfig::domain_attestation(),
                    Some(attestation.data.target.epoch),
                ),
                &skey2,
            );

            let mut asig = AggregateSignature::new();
            asig.add(&sig1);
            asig.add(&sig2);

            attestation.signature = asig;

            let aggr_pubkey =
                aggregate_validator_public_keys(&attestation.attesting_indices, &state)
                    .expect("Success");
            assert!(attestation.signature.verify(
                &digest1,
                accessors::get_domain(
                    &state,
                    MainnetConfig::domain_attestation(),
                    Some(attestation.data.target.epoch)
                ),
                &aggr_pubkey,
            ));

            assert_eq!(validate_indexed_attestation(&state, &attestation), Ok(()));
        }
    }
}
>>>>>>> 76429dca
<|MERGE_RESOLUTION|>--- conflicted
+++ resolved
@@ -142,451 +142,6 @@
     Ok(H256::from_slice(&value_bytes) == *root)
 }
 
-<<<<<<< HEAD
-// #[cfg(test)]
-// mod tests {
-//     use super::*;
-//     use bls::{PublicKey, SecretKey};
-//     //use std::u64::max_value() as epoch_max;
-//     const EPOCH_MAX: u64 = u64::max_value();
-//     use types::primitives::H256;
-//     use types::types::{Checkpoint, Crosslink};
-
-//     fn default_validator() -> Validator {
-//         Validator {
-//             effective_balance: 0,
-//             slashed: false,
-//             activation_eligibility_epoch: EPOCH_MAX,
-//             activation_epoch: EPOCH_MAX,
-//             exit_epoch: EPOCH_MAX,
-//             withdrawable_epoch: EPOCH_MAX,
-//             withdrawal_credentials: H256([0; 32]),
-//             pubkey: PublicKey::from_secret_key(&SecretKey::random()),
-//         }
-//     }
-
-//     const fn default_crosslink() -> Crosslink {
-//         Crosslink {
-//             shard: 0,
-//             parent_root: H256([0; 32]),
-//             start_epoch: 0,
-//             end_epoch: 1,
-//             data_root: H256([0; 32]),
-//         }
-//     }
-
-//     const fn default_attestation_data() -> AttestationData {
-//         AttestationData {
-//             beacon_block_root: H256([0; 32]),
-//             source: Checkpoint {
-//                 epoch: 0,
-//                 root: H256([0; 32]),
-//             },
-//             target: Checkpoint {
-//                 epoch: 0,
-//                 root: H256([0; 32]),
-//             },
-//             // crosslink: default_crosslink(),
-//             index: 0,
-//             slot: 0,
-//         }
-//     }
-
-//     #[test]
-//     fn test_not_activated() {
-//         let validator = default_validator();
-//         let epoch: u64 = 10;
-
-//         assert!(!is_active_validator(&validator, epoch));
-//     }
-
-//     #[test]
-//     fn test_activated() {
-//         let mut validator = default_validator();
-//         validator.activation_epoch = 4;
-//         let epoch: u64 = 10;
-
-//         assert!(is_active_validator(&validator, epoch));
-//     }
-
-//     #[test]
-//     fn test_exited() {
-//         let mut validator = default_validator();
-//         validator.activation_epoch = 1;
-//         validator.exit_epoch = 10;
-//         let epoch: u64 = 10;
-
-//         assert!(!is_active_validator(&validator, epoch));
-//     }
-
-//     #[test]
-//     fn test_already_slashed() {
-//         let mut validator = default_validator();
-//         validator.activation_epoch = 1;
-//         validator.slashed = true;
-//         let epoch: u64 = 10;
-
-//         assert!(!is_slashable_validator(&validator, epoch));
-//     }
-
-//     #[test]
-//     fn test_not_slashable_not_active() {
-//         let validator = default_validator();
-//         let epoch: u64 = 10;
-
-//         assert!(!is_slashable_validator(&validator, epoch));
-//     }
-
-//     #[test]
-//     fn test_not_slashable_withdrawable() {
-//         let mut validator = default_validator();
-//         validator.activation_epoch = 1;
-//         validator.withdrawable_epoch = 9;
-//         let epoch: u64 = 10;
-
-//         assert!(!is_slashable_validator(&validator, epoch));
-//     }
-
-//     #[test]
-//     fn test_slashable() {
-//         let mut validator = default_validator();
-//         validator.activation_epoch = 1;
-//         validator.withdrawable_epoch = 11;
-//         let epoch: u64 = 10;
-
-//         assert!(is_slashable_validator(&validator, epoch));
-//     }
-
-//     #[test]
-//     fn test_double_vote_attestation_data() {
-//         let mut data_1 = default_attestation_data();
-//         let data_2 = default_attestation_data();
-//         data_1.target.root = H256([1; 32]);
-
-//         assert!(is_slashable_attestation_data(&data_1, &data_2));
-//     }
-
-//     #[test]
-//     fn test_equal_attestation_data() {
-//         let data_1 = default_attestation_data();
-//         let data_2 = default_attestation_data();
-
-//         assert!(!is_slashable_attestation_data(&data_1, &data_2));
-//     }
-
-//     #[test]
-//     fn test_surround_vote_attestation_data() {
-//         let mut data_1 = default_attestation_data();
-//         let mut data_2 = default_attestation_data();
-//         data_1.source.epoch = 0;
-//         data_2.source.epoch = 1;
-//         data_1.target.epoch = 4;
-//         data_2.target.epoch = 3;
-
-//         assert!(is_slashable_attestation_data(&data_1, &data_2));
-//     }
-
-//     #[test]
-//     fn test_not_slashable_attestation_data() {
-//         let mut data_1 = default_attestation_data();
-//         let mut data_2 = default_attestation_data();
-//         data_1.source.epoch = 0;
-//         data_1.target.epoch = 4;
-//         data_2.source.epoch = 4;
-//         data_2.target.epoch = 5;
-//         data_2.source.root = H256([1; 32]);
-//         data_2.target.root = H256([1; 32]);
-
-//         assert!(!is_slashable_attestation_data(&data_1, &data_2));
-//     }
-
-//     fn hash_concat(v1: H256, v2: H256) -> H256 {
-//         let mut val = v1.as_bytes().to_vec();
-//         val.append(&mut v2.as_bytes().to_vec());
-//         H256::from_slice(crypto::hash(val.as_slice()).as_slice())
-//     }
-
-//     #[test]
-//     fn test_valid_merkle_branch() {
-//         let leaf_b00 = H256::from([0xAA; 32]);
-//         let leaf_b01 = H256::from([0xBB; 32]);
-//         let leaf_b10 = H256::from([0xCC; 32]);
-//         let leaf_b11 = H256::from([0xDD; 32]);
-
-//         let node_b0x = hash_concat(leaf_b00, leaf_b01);
-//         let node_b1x = hash_concat(leaf_b10, leaf_b11);
-
-//         let root = hash_concat(node_b0x, node_b1x);
-
-//         assert!(
-//             is_valid_merkle_branch(&leaf_b00, &[leaf_b01, node_b1x], 2, 0, &root)
-//                 .expect("Unexpected error")
-//         );
-
-//         assert!(
-//             is_valid_merkle_branch(&leaf_b01, &[leaf_b00, node_b1x], 2, 1, &root)
-//                 .expect("Unexpected error")
-//         );
-
-//         assert!(
-//             is_valid_merkle_branch(&leaf_b10, &[leaf_b11, node_b0x], 2, 2, &root)
-//                 .expect("Unexpected error")
-//         );
-
-//         assert!(
-//             is_valid_merkle_branch(&leaf_b11, &[leaf_b10, node_b0x], 2, 3, &root)
-//                 .expect("Unexpected error")
-//         );
-//     }
-
-//     #[test]
-//     fn test_merkle_branch_depth() {
-//         let leaf_b00 = H256::from([0xAF; 32]);
-//         let leaf_b01 = H256::from([0xBB; 32]);
-//         let leaf_b10 = H256::from([0xCE; 32]);
-//         let leaf_b11 = H256::from([0xDB; 32]);
-
-//         let node_b0x = hash_concat(leaf_b00, leaf_b01);
-//         let node_b1x = hash_concat(leaf_b10, leaf_b11);
-
-//         let root = hash_concat(node_b0x, node_b1x);
-
-//         assert!(
-//             is_valid_merkle_branch(&leaf_b00, &[leaf_b01], 1, 0, &node_b0x)
-//                 .expect("Unexpected error")
-//         );
-
-//         assert_eq!(
-//             is_valid_merkle_branch(&leaf_b00, &[leaf_b01], 3, 0, &root),
-//             Err(Error::IndexOutOfRange)
-//         );
-//     }
-
-//     #[test]
-//     fn test_invalid_merkle_branch() {
-//         let leaf_b00 = H256::from([0xFF; 32]);
-//         let leaf_b01 = H256::from([0xAB; 32]);
-//         let leaf_b10 = H256::from([0xCE; 32]);
-//         let leaf_b11 = H256::from([0xDB; 32]);
-
-//         let node_b0x = hash_concat(leaf_b00, leaf_b01);
-//         let node_b1x = hash_concat(leaf_b10, leaf_b11);
-
-//         let root = hash_concat(node_b0x, node_b1x);
-
-//         assert!(!is_valid_merkle_branch(
-//             &leaf_b00,
-//             &[leaf_b01, node_b0x], // should be node_b1x
-//             2,
-//             0,
-//             &root
-//         )
-//         .expect("Unexpected error"));
-
-//         assert!(!is_valid_merkle_branch(
-//             &leaf_b11,
-//             &[leaf_b10, node_b0x],
-//             2,
-//             3,
-//             &H256::from([0xFF; 32])
-//         ) // Wrong root
-//         .expect("Unexpected error"));
-
-//         assert!(!is_valid_merkle_branch(
-//             &leaf_b11,
-//             &[leaf_b10, node_b0x],
-//             2,
-//             0, // Wrong index
-//             &root
-//         )
-//         .expect("Unexpected error"));
-//     }
-
-//     mod validate_indexed_attestation_tests {
-//         use super::*;
-//         use bls::{AggregateSignature, SecretKey, Signature};
-//         use types::config::MainnetConfig;
-//         use types::types::AttestationDataAndCustodyBit;
-
-//         #[test]
-//         fn custody_bit1_set() {
-//             let state: BeaconState<MainnetConfig> = BeaconState::default();
-//             let mut attestation: IndexedAttestation<MainnetConfig> = IndexedAttestation::default();
-//             attestation
-//                 .custody_bit_1_indices
-//                 .push(1)
-//                 .expect("Unable to add custody bit index");
-
-//             assert_eq!(
-//                 validate_indexed_attestation(&state, &attestation),
-//                 Err(Error::CustodyBit1Set)
-//             );
-//         }
-
-//         #[test]
-//         fn index_set_not_sorted() {
-//             let state: BeaconState<MainnetConfig> = BeaconState::default();
-//             let mut attestation: IndexedAttestation<MainnetConfig> = IndexedAttestation::default();
-//             attestation
-//                 .custody_bit_0_indices
-//                 .push(2)
-//                 .expect("Unable to add custody bit index");
-//             attestation
-//                 .custody_bit_0_indices
-//                 .push(1)
-//                 .expect("Unable to add custody bit index");
-//             attestation
-//                 .custody_bit_0_indices
-//                 .push(3)
-//                 .expect("Unable to add custody bit index");
-
-//             assert_eq!(
-//                 validate_indexed_attestation(&state, &attestation),
-//                 Err(Error::IndicesNotSorted)
-//             );
-//         }
-
-//         #[test]
-//         fn non_existent_validators() {
-//             let state: BeaconState<MainnetConfig> = BeaconState::default();
-//             let mut attestation: IndexedAttestation<MainnetConfig> = IndexedAttestation::default();
-//             attestation
-//                 .custody_bit_0_indices
-//                 .push(0)
-//                 .expect("Unable to add custody bit index");
-
-//             assert_eq!(
-//                 validate_indexed_attestation(&state, &attestation),
-//                 Err(Error::IndexOutOfRange)
-//             );
-//         }
-
-//         #[test]
-//         fn invalid_signature() {
-//             let mut state: BeaconState<MainnetConfig> = BeaconState::default();
-//             let mut attestation: IndexedAttestation<MainnetConfig> = IndexedAttestation::default();
-//             attestation
-//                 .custody_bit_0_indices
-//                 .push(0)
-//                 .expect("Unable to add custody bit index");
-//             attestation
-//                 .custody_bit_0_indices
-//                 .push(1)
-//                 .expect("Unable to add custody bit index");
-//             attestation
-//                 .custody_bit_0_indices
-//                 .push(2)
-//                 .expect("Unable to add custody bit index");
-
-//             // default_validator() generates randome public key
-//             state
-//                 .validators
-//                 .push(default_validator())
-//                 .expect("Expected successfull push to validator collection");
-//             state
-//                 .validators
-//                 .push(default_validator())
-//                 .expect("Expected successfull push to validator collection");
-//             state
-//                 .validators
-//                 .push(default_validator())
-//                 .expect("Expected successfull push to validator collection");
-
-//             assert_eq!(
-//                 validate_indexed_attestation(&state, &attestation),
-//                 Err(Error::InvalidSignature)
-//             );
-//         }
-
-//         #[test]
-//         fn valid_signature() {
-//             let mut state: BeaconState<MainnetConfig> = BeaconState::default();
-//             let mut attestation: IndexedAttestation<MainnetConfig> = IndexedAttestation::default();
-//             attestation
-//                 .custody_bit_0_indices
-//                 .push(0)
-//                 .expect("Unable to add custody bit index");
-//             attestation
-//                 .custody_bit_0_indices
-//                 .push(1)
-//                 .expect("Unable to add custody bit index");
-
-//             let skey1 = SecretKey::random();
-//             let pkey1 = PublicKey::from_secret_key(&skey1);
-//             let v1 = Validator {
-//                 pubkey: pkey1,
-//                 ..default_validator()
-//             };
-
-//             let skey2 = SecretKey::random();
-//             let pkey2 = PublicKey::from_secret_key(&skey2);
-//             let v2 = Validator {
-//                 pubkey: pkey2,
-//                 ..default_validator()
-//             };
-
-//             state
-//                 .validators
-//                 .push(v1)
-//                 .expect("Expectected successfull push");
-//             state
-//                 .validators
-//                 .push(v2)
-//                 .expect("Expectected successfull push");
-
-//             attestation.data.beacon_block_root = H256([0xFF; 32]);
-
-//             let digest1 = AttestationDataAndCustodyBit {
-//                 data: attestation.data.clone(),
-//                 custody_bit: false,
-//             }
-//             .tree_hash_root();
-
-//             let sig1 = Signature::new(
-//                 digest1.as_slice(),
-//                 //TODO: should pass DOMAIN_BEACON_ATTESTER domain type (does not exist in config)
-//                 accessors::get_domain(
-//                     &state,
-//                     DOMAIN_BEACON_ATTESTER,
-//                     Some(attestation.data.target.epoch),
-//                 ),
-//                 &skey1,
-//             );
-//             let sig2 = Signature::new(
-//                 digest1.as_slice(),
-//                 //TODO: should pass DOMAIN_BEACON_ATTESTER domain type (does not exist in config)
-//                 accessors::get_domain(
-//                     &state,
-//                     DOMAIN_BEACON_ATTESTER,
-//                     Some(attestation.data.target.epoch),
-//                 ),
-//                 &skey2,
-//             );
-
-//             let mut asig = AggregateSignature::new();
-//             asig.add(&sig1);
-//             asig.add(&sig2);
-
-//             attestation.signature = asig;
-
-//             let aggr_pubkey =
-//                 aggregate_validator_public_keys(&attestation.custody_bit_0_indices, &state)
-//                     .expect("Success");
-//             assert!(attestation.signature.verify(
-//                 &digest1,
-//                 accessors::get_domain(
-//                     &state,
-//                     DOMAIN_BEACON_ATTESTER,
-//                     Some(attestation.data.target.epoch)
-//                 ),
-//                 &aggr_pubkey,
-//             ));
-
-//             assert_eq!(validate_indexed_attestation(&state, &attestation), Ok(()));
-//         }
-//     }
-// }
-=======
 #[cfg(test)]
 mod tests {
     use super::*;
@@ -1002,5 +557,4 @@
             assert_eq!(validate_indexed_attestation(&state, &attestation), Ok(()));
         }
     }
-}
->>>>>>> 76429dca
+}