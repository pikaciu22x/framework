--- conflicted
+++ resolved
@@ -8,23 +8,14 @@
 
 [dependencies]
 types = { path = "../../types" }
-<<<<<<< HEAD
-bls = { git = "https://github.com/sigp/lighthouse" }
-eth2_ssz = { git = "https://github.com/sigp/lighthouse" }
-=======
 bls = { git = 'https://github.com/sigp/lighthouse' }
 eth2_ssz = { git = 'https://github.com/sigp/lighthouse' }
->>>>>>> 34760ca3
 ring = "0.16.9"
 ethereum-types = '0.8'
 typenum = '1.11.2'
 itertools = '0.8.1'
 tree_hash = '0.1'
-<<<<<<< HEAD
-eth2_ssz_types = { git = "https://github.com/sigp/lighthouse" }
-=======
 eth2_ssz_types = { git = 'https://github.com/sigp/lighthouse' }
->>>>>>> 34760ca3
 
 [dev-dependencies]
 rustc-hex = "2.0.1"