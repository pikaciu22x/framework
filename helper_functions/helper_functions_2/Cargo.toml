[package]
name = 'helper_functions'
version = '0.1.0'
authors = ['Tadas Vaitiekūnas', 'Vidmantas Bakštys', 'Olga Joana Šmitaitė']
edition = '2018'

# See more keys and their definitions at https://doc.rust-lang.org/cargo/reference/manifest.html

[dependencies]
<<<<<<< HEAD
types = { path = "../../types" }
bls = '0.1.0'
eth2_ssz = '0.1.2'
ring = "0.16.9"
=======
types = { path = '../../types' }
bls = { path = '../../utils/bls' }
ssz_new = { path = '../../utils/ssz_new' }
ring = '0.16.9'
>>>>>>> 255f6b89
ethereum-types = '0.8'
typenum = '1.11.2'
integer-sqrt = '0.1.2'
itertools = '0.8.1'
tree_hash = '0.1'
eth2_ssz_types = '0.2.0'

[dev-dependencies]
rustc-hex = '2.0.1'<|MERGE_RESOLUTION|>--- conflicted
+++ resolved
@@ -7,17 +7,10 @@
 # See more keys and their definitions at https://doc.rust-lang.org/cargo/reference/manifest.html
 
 [dependencies]
-<<<<<<< HEAD
-types = { path = "../../types" }
-bls = '0.1.0'
-eth2_ssz = '0.1.2'
-ring = "0.16.9"
-=======
 types = { path = '../../types' }
 bls = { path = '../../utils/bls' }
 ssz_new = { path = '../../utils/ssz_new' }
 ring = '0.16.9'
->>>>>>> 255f6b89
 ethereum-types = '0.8'
 typenum = '1.11.2'
 integer-sqrt = '0.1.2'
