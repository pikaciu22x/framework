--- conflicted
+++ resolved
@@ -12,11 +12,7 @@
 ethereum-types = '0.8.0'
 fmt-extra = '0.2.1'
 futures = '0.1.29'
-<<<<<<< HEAD
-helper_functions = { path = '../helper_functions/helper_functions_1' }
-=======
 helper_functions = { path = '../helper_functions/helper_functions_2' }
->>>>>>> 12c0412d
 log = '0.4.8'
 qutex = '0.2.3'
 slog = '2.5.2'
