--- conflicted
+++ resolved
@@ -139,11 +139,7 @@
             Libp2pEvent::RPC(
                 peer_id,
                 RPCEvent::Request(request_id, RPCRequest::Status(status_message)),
-<<<<<<< HEAD
-            ) => self.handle_status_request(peer_id, request_id, status_message),
-=======
             ) => self.handle_status_request(peer_id, request_id, &status_message),
->>>>>>> 12c0412d
             Libp2pEvent::RPC(peer_id, RPCEvent::Request(_, RPCRequest::Goodbye(reason))) => {
                 self.handle_goodbye_request(&peer_id, &reason)
             }
@@ -173,12 +169,8 @@
                 message,
             } => self.handle_pubsub_message(id, source, topics, message),
             Libp2pEvent::PeerSubscribed(peer_id, topic) => {
-<<<<<<< HEAD
-                bail!(EventHandlerError::UnexpectedTopicSubscription { peer_id, topic });
-=======
                 info!("subscribed to peer {} for topic {}", peer_id, topic);
                 Ok(Box::new(future::ok(())))
->>>>>>> 12c0412d
             }
         }
     }
@@ -187,15 +179,9 @@
         &mut self,
         peer_id: PeerId,
         status_request_id: RequestId,
-<<<<<<< HEAD
-        status_message: StatusMessage,
-    ) -> Result<EventFuture> {
-        let remote = status_message_into_status(status_message);
-=======
         status_message: &StatusMessage,
     ) -> Result<EventFuture> {
         let remote = status_message_to_status(status_message);
->>>>>>> 12c0412d
 
         info!(
             "received Status request (peer_id: {}, remote: {:?})",
@@ -393,11 +379,7 @@
     ) -> Result<EventFuture> {
         match response {
             RPCErrorResponse::Success(RPCResponse::Status(status_message)) => {
-<<<<<<< HEAD
-                let remote = status_message_into_status(status_message);
-=======
                 let remote = status_message_to_status(&status_message);
->>>>>>> 12c0412d
 
                 info!(
                     "received Status response (peer_id: {}, remote: {:?})",
@@ -419,24 +401,17 @@
                 ))
             }
             RPCErrorResponse::Success(RPCResponse::BlocksByRange(bytes)) => {
-<<<<<<< HEAD
-=======
                 info!(
                     "received BlocksByRange response chunk (peer_id: {}, bytes: {})",
                     peer_id,
                     Hs(bytes.as_slice()),
                 );
 
->>>>>>> 12c0412d
                 let beacon_block =
                     BeaconBlock::from_ssz_bytes(bytes.as_slice()).map_err(DebugAsError::new)?;
 
                 info!(
-<<<<<<< HEAD
-                    "received BlocksByRange response chunk (peer_id: {}, beacon_block: {:?})",
-=======
                     "decoded BlocksByRange response chunk (peer_id: {}, beacon_block: {:?})",
->>>>>>> 12c0412d
                     peer_id, beacon_block,
                 );
 
@@ -647,22 +622,14 @@
     })
 }
 
-<<<<<<< HEAD
-fn status_message_into_status(status_message: StatusMessage) -> Status {
-=======
 fn status_message_to_status(status_message: &StatusMessage) -> Status {
->>>>>>> 12c0412d
     let StatusMessage {
         fork_version,
         finalized_root,
         finalized_epoch,
         head_root,
         head_slot,
-<<<<<<< HEAD
-    } = status_message;
-=======
     } = *status_message;
->>>>>>> 12c0412d
     Status {
         fork_version,
         finalized_root,
