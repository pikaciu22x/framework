[workspace]
members = [
<<<<<<< HEAD
    'helper_functions',
    'types',
    'utils/bls',
    'utils/eth2_hashing',
    'utils/serde_hex',
    'utils/ssz',
    'utils/ssz_derive',
    'utils/ssz_types',
    'utils/tree_hash',
    'utils/tree_hash_derive'
=======
    'beacon_fork_choice',
    'beacon_node',
    'error_utils',
    'eth2_network',
    'eth2_network_libp2p',
    'types',
    'transition_functions',
    'core',
    'helper_functions/helper_functions_2',
>>>>>>> ba0b70fd
]

[profile.release]
overflow-checks = true

[patch]
[patch.crates-io]
tree_hash = { git = "https://github.com/sigp/lighthouse" }
tree_hash_derive = { git = "https://github.com/sigp/lighthouse" }
eth2_ssz = { git = "https://github.com/sigp/lighthouse" }
eth2_ssz_derive = { git = "https://github.com/sigp/lighthouse" }
eth2_ssz_types = { git = "https://github.com/sigp/lighthouse" }
eth2_hashing = { git = "https://github.com/sigp/lighthouse" }<|MERGE_RESOLUTION|>--- conflicted
+++ resolved
@@ -1,27 +1,15 @@
 [workspace]
 members = [
-<<<<<<< HEAD
-    'helper_functions',
-    'types',
-    'utils/bls',
-    'utils/eth2_hashing',
-    'utils/serde_hex',
-    'utils/ssz',
-    'utils/ssz_derive',
-    'utils/ssz_types',
-    'utils/tree_hash',
-    'utils/tree_hash_derive'
-=======
     'beacon_fork_choice',
     'beacon_node',
     'error_utils',
     'eth2_network',
     'eth2_network_libp2p',
+    'helper_functions',
     'types',
     'transition_functions',
     'core',
     'helper_functions/helper_functions_2',
->>>>>>> ba0b70fd
 ]
 
 [profile.release]
