[workspace]
members = [
    'beacon_fork_choice',
    'beacon_node',
    'error_utils',
    'eth2_network',
    'eth2_network_libp2p',
    'types',
    'transition_functions',
<<<<<<< HEAD
    'core',
    'helper_functions/helper_functions_1',
=======
    'helper_functions/helper_functions_2',
>>>>>>> 12c0412d
]

[profile.release]
overflow-checks = true

[patch]
[patch.crates-io]
tree_hash = { git = "https://github.com/sigp/lighthouse" }
tree_hash_derive = { git = "https://github.com/sigp/lighthouse" }
eth2_ssz = { git = "https://github.com/sigp/lighthouse" }
eth2_ssz_derive = { git = "https://github.com/sigp/lighthouse" }
eth2_ssz_types = { git = "https://github.com/sigp/lighthouse" }
eth2_hashing = { git = "https://github.com/sigp/lighthouse" }<|MERGE_RESOLUTION|>--- conflicted
+++ resolved
@@ -7,12 +7,7 @@
     'eth2_network_libp2p',
     'types',
     'transition_functions',
-<<<<<<< HEAD
-    'core',
-    'helper_functions/helper_functions_1',
-=======
     'helper_functions/helper_functions_2',
->>>>>>> 12c0412d
 ]
 
 [profile.release]
