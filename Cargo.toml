[workspace]
members = [
    'beacon_fork_choice',
    'beacon_node',
    'error_utils',
    'eth2_network',
    'eth2_network_libp2p',
<<<<<<< HEAD
    'helper_functions/helper_functions_interface',
    'types',
    'transition_functions',
    'core',
=======
    'types',
    'transition_functions',
    'core',
    'helper_functions/helper_functions_2',
>>>>>>> 34760ca3
]

[profile.release]
overflow-checks = true

[patch]
[patch.crates-io]
<<<<<<< HEAD
helper_functions = { path = "helper_functions/helper_functions_interface" }
=======
>>>>>>> 34760ca3
tree_hash = { git = "https://github.com/sigp/lighthouse" }
tree_hash_derive = { git = "https://github.com/sigp/lighthouse" }
eth2_ssz = { git = "https://github.com/sigp/lighthouse" }
eth2_ssz_derive = { git = "https://github.com/sigp/lighthouse" }
eth2_ssz_types = { git = "https://github.com/sigp/lighthouse" }
eth2_hashing = { git = "https://github.com/sigp/lighthouse" }<|MERGE_RESOLUTION|>--- conflicted
+++ resolved
@@ -5,17 +5,10 @@
     'error_utils',
     'eth2_network',
     'eth2_network_libp2p',
-<<<<<<< HEAD
-    'helper_functions/helper_functions_interface',
-    'types',
-    'transition_functions',
-    'core',
-=======
     'types',
     'transition_functions',
     'core',
     'helper_functions/helper_functions_2',
->>>>>>> 34760ca3
 ]
 
 [profile.release]
@@ -23,10 +16,6 @@
 
 [patch]
 [patch.crates-io]
-<<<<<<< HEAD
-helper_functions = { path = "helper_functions/helper_functions_interface" }
-=======
->>>>>>> 34760ca3
 tree_hash = { git = "https://github.com/sigp/lighthouse" }
 tree_hash_derive = { git = "https://github.com/sigp/lighthouse" }
 eth2_ssz = { git = "https://github.com/sigp/lighthouse" }
